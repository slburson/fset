;;; -*- Mode: Lisp; Package: FSet; Syntax: ANSI-Common-Lisp -*-

;;; File: fset.lisp
;;; Contents: Top level of FSet, the fast functional set-theoretic datatypes package.
;;;
;;; This file is part of FSet.  Copyright (c) 2007-2025 Scott L. Burson.
;;; FSet is licensed under the 2-clause BSD license; see LICENSE.
;;; This license provides NO WARRANTY.

(in-package :fset)


;;; ================================================================================
;;; New names for a few existing CL functions

(declaim (inline lastcons head tail))

;;; The CL function is poorly (albeit traditionally) named, and we shadow the name.
(defun lastcons (list)
  "Returns the last cons of `list'.  This is a renaming of the CL function `last'."
  (cl:last list))

(defun head (list)
  "Another name for the `car' operation on lists."
  (car list))

(defun tail (list)
  "Another name for the `cdr' operation on lists."
  (cdr list))

;; (declaim (inline lastcons head tail))

;;; ================================================================================
;;; Generic functions

;;; We make almost all the interface operations generic to support the addition of
;;; new implementations.

(defgeneric empty? (collection)
  (:documentation "Returns true iff the collection is empty."))

;;; Wish I could think of a shorter name that would still be easy to remember.
(declaim (inline nonempty?))
(defun nonempty? (collection)
  "Returns true iff the collection is not empty."
  (not (empty? collection)))

(defgeneric size (collection)
  (:documentation
    "Returns the number of members in a set, seq, or bag, or the number of
pairs in a map.  The size of a bag is the sum of the multiplicities."))

(defgeneric set-size (bag)
  (:documentation
    "Returns the number of unique members in the bag."))

(defgeneric arb (collection)
  (:documentation
    "Returns an arbitrary member or pair of a set, bag, or map.  Specifically,
on a nonempty set, returns two values, an arbitrary member of the set and
true; on a nonempty bag, returns an arbitrary member, its multiplicity,
and true; on a nonempty map, returns an arbitrary domain member, its
associated value, and true.  On an empty set, bag, or map, returns false for
all values.   Please note that \"arbitrary\" does not mean \"randomly selected\";
it simply means that the sole postcondition is that the returned value or pair
is a member of the collection."))

;;; I've decided I prefer `contains?' because its argument order is more
;;; consistent -- I think all the other operations that take a collection and
;;; a value which might be a member of the collection or its domain, take the
;;; collection as the first argument.  (Well, except for those we inherit from
;;; CL, like `find'.)
(defun member? (x collection)
  "Returns true iff `x' is a member of the set or bag.  Stylistically, `contains?'
is preferred over `member?'."
  (contains? collection x))

(defgeneric contains? (collection x &optional y)
  (:documentation
    "Returns true iff the set or bag contains `x', or the map or relation contains
the pair <x, y>."))

(defgeneric domain-contains? (collection x)
  (:documentation
    "Returns true iff the domain of the map or seq contains `x'.  (The domain
of a seq is the set of valid indices.)"))

;;; This is a common operation on seqs, making me wonder if the name should
;;; be shorter, but I like the clarity of this name.  Simply defining `contains?'
;;; on maps and seqs to do this is not entirely out of the question, but (a) I
;;; previously had `contains?' on a map meaning `domain-contains?', and (b) I
;;; prefer a single generic function to have a single time complexity.
(defgeneric range-contains? (collection x)
  (:documentation
    "Returns true iff the range of the map or seq contains `x'.  (The range
of a seq is the set of members.)  Note that this requires a linear search."))

;;; This used to take its arguments in the other order.
(defgeneric multiplicity (bag x)
  (:documentation "Returns the multiplicity of `x' in the bag."))

(defgeneric least (collection)
  (:documentation
    "On a set, returns two values: the smallest member of the set and
true; on a bag, returns three values: the smallest member of the bag, its
multiplicity, and true; on a map, also returns three values: the smallest key
of the map, its value, and true.  If there is not a unique smallest member,
chooses one of the smallest members arbitrarily.  Returns `nil' if the
collection is empty."))

(defgeneric greatest (collection)
  (:documentation
    "On a set, returns two values: the greatest member of the set and
true; on a bag, returns three values: the greatest member of the bag, its
multiplicity, and true; on a map, also returns three values: the greatest key
of the map, its value, and true.  If there is not a unique greatest member,
chooses one of the greatest members arbitrarily.  Returns `nil' if the
collection is empty."))

(defgeneric lookup (collection key)
  (:documentation
    "If `collection' is a map, returns two values: if it contains a mapping
for `key', the corresponding value and true; otherwise, the map's default and
false.

If `collection' is a seq, takes `key' as an index and returns two values: if
the index is in bounds, the corresponding element and true; otherwise, the
seq's default and false.

If `collection' is a set or bag that contains a member equal to `key', returns
true and the member as two values, else false and `nil'; this is useful for
canonicalization."))
(defgeneric fset2:lookup (collection key)
  (:documentation
    "If `collection' is a map, returns two values: if it contains a mapping
for `key', the corresponding value and true; otherwise, the map's default and
false.  If there's no mapping for `key' and the map has no default, signals an
error of type `map-domain-error'.

If `collection' is a seq, takes `key' as an index and returns two values: if
the index is in bounds, the corresponding element and true; otherwise, the
seq's default and false.  If the index is out of bounds and the seq has no
default, signals an error of type `seq-bounds-error'.

If `collection' is a set that contains a member equal to `key', returns true
and the member as two values, else false and `nil'; this is useful for
canonicalization.

If `collection' is a bag that contains a member equal to `key', returns its
multiplicity and the member as two values, else zero and `nil'."))

(defgeneric rank (collection value)
  (:documentation
    "Defined on tree \(WB\) collections only.  See `index'.

If `collection' is a set or bag that contains `value', returns the rank
of `value' in the ordering defined by `compare', and a true second value.
If `collection' is a map whose domain contains `value', returns the rank of
`value' in the domain of the map, and a true second value.  If `value' is
not in the collection, the second value is false, and the first value is the
rank of the greatest member of the collection less than `value' (if any;
otherwise -1).  Note that if there are values/keys that are unequal but
equivalent to `value', an arbitrary order will be imposed on them for this
purpose; but another collection that is `equal?' but not `eq' to this one
will in general order them differently.  Also, on a bag, multiplicities are
ignored for this purpose."))
(defgeneric fset2:rank (collection value)
  (:documentation
    "Defined on tree \(WB\) collections only.  See `index'.

If `collection' is a set or bag that contains `value', returns the rank
of `value' in the ordering defined by `compare', and a true second value.
If `collection' is a map whose domain contains `value', returns the rank of
`value' in the domain of the map, and a true second value.  If `value' is
not in the collection, the second value is false, and the first value is the
rank that `value' would have if it were added.  Note that if there are
values/keys that are unequal but equivalent to `value', an arbitrary order
will be imposed on them for this purpose; but another collection that is
`equal?' but not `eq' to this one will in general order them differently.
Also, on a bag, multiplicities are ignored for this purpose."))

(defgeneric at-rank (collection rank)
  (:documentation
    "Defined on tree \(WB\) collections only.  See `at-index'.

On a set, returns the element with rank `rank'; on a bag, returns
that element with its multiplicity as a second value; on a map, returns
the pair with that rank as two values.  Note that if there are values/keys
that are unequal but equivalent in the collection, an arbitrary order will be
imposed on them for this purpose; but another collection that is `equal?'
but not `eq' to this one will in general order them differently.

Also, if the collection is hash-based (`ch-set' etc.), the ordering will be
based on the hash values, so it won't be predictable or usable for any other
purpose, though it will be deterministic."))

(defgeneric index (collection value)
  (:documentation
    "If `collection' contains `value' \(or for a map, if its domain does\),
returns the index of `value' in the collection's iteration order; otherwise
null.  On `wb-set', `wb-map', and `wb-bag', the index is the same as the rank
\(see `rank'\)."))

(defgeneric at-index (collection index)
  (:documentation
    "Returns the element/pair whose index in the iteration order is `index'."))

(defgeneric with (collection value1 &optional value2)
  (:documentation
    "On a set, adds `value1' to it, returning the updated set.  On a bag, adds
`value2' occurrences of `value1', returning the updated bag; `value2' defaults
to 1.  On a map, adds a mapping from `value1' (the key) to `value2', returning
the updated map.  On a seq, replaces the element at index `value1' with
`value2', returning the updated seq (the seq is extended in either direction
if needed; previously uninitialized indices are filled with the seq's default)."))

(defgeneric less (collection value1 &optional value2)
  (:documentation
    "On a set, removes `value1' from it if present, returning the updated set.
On a bag, removes `value2' occurrences of `value1' if present, returning the
updated bag; `value2' defaults to 1.  On a map, removes the pair whose key is
`value1', if present, returning the updated map.  On a seq, removes the element
at index `value1', if that index is in bounds, and shifts subsequent elements
down, returning the updated seq."))

(defgeneric split-from (collection value)
  (:documentation
    "Defined on tree \(WB\) sets, maps, and bags only.  Returns the
subcollection with elements/keys greater than or equal to `value'."))

(defgeneric split-above (collection value)
  (:documentation
    "Defined on tree \(WB\) sets, maps, and bags only.  Returns the
subcollection with elements/keys greater than `value'."))

(defgeneric split-through (collection value)
  (:documentation
    "Defined on tree \(WB\) sets, maps, and bags only.  Returns the
subcollection with elements/keys less than or equal to `value'."))

(defgeneric split-below (collection value)
  (:documentation
    "Defined on tree \(WB\) sets, maps, and bags only.  Returns the
subcollection with elements/keys less than `value'."))

(defgeneric union (set-or-bag1 set-or-bag2 &key)
  (:documentation
    "Returns the union of the two sets/bags.  The result is a set if both
arguments are sets; otherwise a bag.  The union of two bags is a bag whose
multiplicity, for any value, is the maximum of its multiplicities in the
two argument bags.

If the collections are of different implementations or use different custom
compare or hash functions, the returned collection will be like the first
argument."))

(defgeneric bag-sum (bag1 bag2)
  (:documentation
    "Returns a bag whose multiplicity, for any value, is the sum of its
multiplicities in the two argument bags.

If the collections are of different implementations or use different custom
compare or hash functions, the returned collection will be like the first
argument."))

(defgeneric intersection (set-or-bag1 set-or-bag2 &key)
  (:documentation
    "Returns the intersection of the two sets/bags.  The result is a bag
if both arguments are bags; otherwise a set.  The intersection of two bags
is the bag whose multiplicity, for any value, is the minimum of its
multiplicities in the two argument bags.

If the collections are of different implementations or use different custom
compare or hash functions, the returned collection will be like the first
argument."))

(defgeneric bag-product (bag1 bag2)
  (:documentation
    "Returns a bag whose multiplicity, for any value, is the product of
its multiplicities in the two argument bags.

If the collections are of different implementations or use different custom
compare or hash functions, the returned collection will be like the first
argument."))

(defgeneric set-difference (set1 set2 &key)
  (:documentation
    "Returns the set difference of set1 and set2, i.e., the set containing
every member of `set1' that is not in `set2'.

If the collections are of different implementations or use different custom
compare or hash functions, the returned collection will be like the first
argument."))

(defgeneric set-difference-2 (set1 set2)
  (:documentation
    "Returns `set1 - set2' and `set2 - set1' as two values.

If the collections are of different implementations or use different custom
compare or hash functions, the first value will be like the first argument,
and the second value like the second."))

(defgeneric bag-difference (bag1 bag2)
  (:documentation
    "Returns a bag whose multiplicity, for any value, is its multiplicity
in `bag1' less that in `bag2', but of course not less than zero.

If the collections are of different implementations or use different custom
compare or hash functions, the returned collection will be like the first
argument."))

(defgeneric subset? (sub super)
  (:documentation "Returns true iff `sub' is a subset of `super'."))

(defgeneric disjoint? (set1 set2)
  (:documentation
    "Returns true iff `set1' and `set2' have a null intersection (without
actually constructing said intersection)."))

(defgeneric subbag? (sub super)
  (:documentation
    "Returns true iff `sub' is a subbag of `super', that is, for every
member of `sub', `super' contains the same value with at least the same
multiplicity."))

(define-generics (filter fset2:filter) (fn collection)
  (:documentation
    "Returns a new collection containing those members or pairs of `collection'
for which `fn' returns true.  If `collection' is a set, bag, or seq, `fn' is
called with one argument; if a map, `fn' is called with two arguments, the key
and the value (the map-default of the result is that of `collection').  As well
as a Lisp function, `fn' can be a map, or a set (which is treated as mapping
its members to true and everything else to false)."))

(define-methods (filter fset2:filter) (fn (s sequence))
  (cl:remove-if-not fn s))

(defgeneric partition (pred collection)
  (:documentation
    "Returns two values, (filter fn collection) and
\(filter (cl:complement fn) collection)."))

(defun split (pred collection)
  "Deprecated; use `partition'."
  (partition pred collection))

(defgeneric filter-pairs (fn collection)
  (:documentation
    "Just like `filter' except that if invoked on a bag, `fn' (which must be a
Lisp function) is called with two arguments for each pair, the member and the
multiplicity."))

(defmethod filter-pairs (fn (collection t))
  (filter fn collection))

(define-generics (image fset2:image) (fn collection &key)
  (:documentation
    "Returns a new collection containing the result of applying `fn' to each
member of `collection', which may be a set, bag, map, or seq.  In the bag case,
the multiplicity of each member of the result is the sum of the multiplicities
of the values that `fn' maps to it.  In the map case, `fn' is expected to return
two values, which become the new domain and range values.  Except in the seq
case, you may wish to specify the organization of the result, so the set and
bag methods take keyword argument `:compare-fn-name', and the map method takes
`:key-compare-fn-name' and `:val-compare-fn-name'.

As well as a Lisp function, `fn' can be a map, or a set (which is treated as
mapping its members to true and everything else to false)."))

(defgeneric reduce (fn collection &key key initial-value)
  (:documentation
    "If `collection' is a Lisp sequence, this simply calls `cl:reduce' (q.v.).
On an FSet collection, the `:start', `:end', and `:from-end' keywords are
accepted only if `collection' is a seq."))

(defmethod reduce (fn (s sequence) &rest keyword-args
		   &key key initial-value start end from-end)
  (declare (dynamic-extent keyword-args)
	   (ignore key initial-value start end from-end))
  (apply #'cl:reduce fn s keyword-args))

(defgeneric domain (map)
  (:documentation
    "Returns the domain of the map, that is, the set of keys mapped by the map."))

;;; &&& Actually I think this should return a bag.  You can then convert it
;;; to a set if you want.
(defgeneric range (map)
  (:documentation
    "Returns the range of the map, that is, the set of all values to which keys
are mapped by the map."))

(defgeneric default (collection)
  (:documentation
    "Returns two values.  If the map or seq has a default \(the value returned
by `lookup' when the supplied key or index is not in the domain\), returns the
default and a true second value; otherwise, the second value is false."))

(defgeneric with-default (collection new-default)
  (:documentation
    "Returns a new map or seq with the same contents as `collection' but whose
default is now `new-default'."))

(defgeneric fset2:without-default (collection)
  (:documentation
    "Returns a new map, replay map, or seq with the same contents as `collection'
but with no default.  Subsequent `lookup' operations on a key not in the map,
or a index outside the seq's bounds, will signal an error."))

;;; Prior to 1.4.0, this unconditionally called `val-fn' on the defaults of the
;;; two maps to produce the defaults of the result.  This was a PITA in the
;;; common case in which the defaults were null.  Now, it calls `val-fn' only
;;; if at least one of the defaults is nonnull.
(defgeneric map-union (map1 map2 &optional val-fn)
  (:documentation
    "Returns a map containing all the keys of `map1' and `map2', where the
value for each key contained in only one map is the value from that map, and
the value for each key contained in both maps is the result of calling
`val-fn' on the value from `map1' and the value from `map2'.  `val-fn'
defaults to simply returning its second argument, so the entries in `map2'
simply shadow those in `map1'.  The default for the new map is the result of
calling `val-fn' on the defaults for the two maps, if either of those is
nonnull.  `map-union' assumes that `val-fn' is idempotent, i.e., if the two
values passed to `val-fn' are equal, `val-fn' must return the same value; it
may elide calls to `val-fn' on that basis.

New feature: if `val-fn' returns `:no-value' as a second value, the result
will contain no pair with the corresponding key."))

(defgeneric fset2:map-union (map1 map2 &optional val-fn)
  (:documentation
    "Returns a map containing all the keys of `map1' and `map2', where the
value for each key contained in only one map is the value from that map, and
the value for each key contained in both maps is the result of calling
`val-fn' on the value from `map1' and the value from `map2'.  `val-fn'
defaults to simply returning its second argument, so the entries in `map2'
simply shadow those in `map1'.  The default for the new map is: if both maps
have defaults, the result of calling `val-fn' on those defaults; if only one
map has a default, that default; otherwise none.

`map-union' assumes that `val-fn' is idempotent, i.e., if the two values
passed to `val-fn' are equal, `val-fn' must return the same value; it may
elide calls to `val-fn' on that basis.

If `val-fn' returns `:no-value' as a second value, the result will contain
no pair with the corresponding key."))

;;; Prior to 1.4.0, this unconditionally called `val-fn' on the defaults of the
;;; two maps to produce the defaults of the result.  This was a PITA in the
;;; common case in which the defaults were null.  Now, it calls `val-fn' only
;;; if at least one of the defaults is nonnull.
(defgeneric map-intersection (map1 map2 &optional val-fn)
  (:documentation
    "Returns a map containing all the keys that are in the domains of both
`map1' and `map2', where the value for each key is the result of calling
`val-fn' on the value from `map1' and the value from `map2'.  `val-fn'
defaults to simply returning its second argument, so the entries in `map2'
simply shadow those in `map1'.  The default for the new map is the result
of calling `val-fn' on the defaults for the two maps, if either of those
is nonnull.  `map-intersection' assumes that `val-fn' is idempotent, i.e.,
if the two values passed to `val-fn' are equal, `val-fn' must return the
same value; it may elide calls to `val-fn' on that basis.

New feature: if `val-fn' returns `:no-value' as a second value, the result
will contain no pair with the corresponding key."))

(defgeneric fset2:map-intersection (map1 map2 &optional val-fn)
  (:documentation
    "Returns a map containing all the keys that are in the domains of both
`map1' and `map2', where the value for each key is the result of calling
`val-fn' on the value from `map1' and the value from `map2'.  `val-fn'
defaults to simply returning its second argument, so the entries in `map2'
simply shadow those in `map1'.  The default for the new map is the result
of calling `val-fn' on the defaults for the two maps, if they both have
defaults; else none.

`map-intersection' assumes that `val-fn' is idempotent, i.e., if the two
values passed to `val-fn' are equal, `val-fn' must return the same value;
it may elide calls to `val-fn' on that basis.

If `val-fn' returns `:no-value' as a second value, the result will contain
no pair with the corresponding key."))

(defgeneric map-difference-2 (map1 map2)
  (:documentation
    "Returns, as two values: a map containing all the pairs that are in `map1'
but not `map2', with the same default as `map1'; and one containing all the
pairs that are in `map2' but not `map1', with the same default as `map2'."))
(defgeneric fset2:map-difference-2 (map1 map2)
  (:documentation
    "Returns, as two values: a map containing all the pairs that are in `map1'
but not `map2', and one containing all the pairs that are in `map2' but not
`map1'.

The default for each returned map is that of its corresponding argument, if
it has a default, except if the defaults are equal, in which case neither
returned map has a default."))

;;; Possible operation: `map-update' (better name??), which would be like
;;; `map-union' except the keys would be exactly the keys of `map1'.  This
;;; would be useful for removing items from chained maps:
;;;
;;; (map-update chained-map
;;;		(map (key1 (map (key2 (set val)))))
;;;		(fn (x y) (map-update x y #'set-difference)))
;;;
;;; If key1->key2->val is not already present, this returns `chained-map'.
;;;
;;; But another operation with a legitimate claim on the name would simply
;;; apply a function to the range value for a specified key:
;;;
;;; (map-update chained-map key1
;;;		(fn (m) (map-update m key2
;;;				    (fn (s) (less s val)))))

(defgeneric restrict (map set)
  (:documentation
    "Returns a map containing only those pairs of `map' whose keys are
also in `set'."))

;;; &&& Better name?
(defgeneric restrict-not (map set)
  (:documentation
    "Returns a map containing only those pairs of `map' whose keys are
not in `set'."))

(defgeneric compose (map1 map2-or-fn &key)
  (:documentation
    "Returns a new map with the same domain as `map1', which maps each member
of that domain to the result of applying first `map1' to it, then applying
`map2-or-fn' to the result.  `map2-or-fn' can also be a sequence, which is
treated as a map from indices to members."))
(defgeneric fset2:compose (map1 map2-or-fn &key)
  (:documentation
    "Returns a new map with the same domain as `map1', which maps each member
of that domain to the result of applying first `map1' to it, then applying
`map2-or-fn' to the result.  `map2-or-fn' can also be a sequence, which is
treated as a map from indices to members.  If `map1' has a default, the value
of `map2-or-fn' applied to that default becomes the default of the returned
map."))

(defgeneric first (seq)
  (:documentation
    "Returns the first element of `seq', i.e., element 0.  This has a back-
compatibility method for lists, and adds one for CL sequences generally."))

(defmethod first ((s list))
  (cl:first s))

(defmethod first ((s sequence))
  (elt s 0))

(defgeneric last (seq)
  (:documentation
    "Returns the last element of `seq', i.e., element `(1- (size seq))'.  This
has methods for CL lists and sequences that are NOT COMPATIBLE with `cl:last'.
FSet exports `lastcons' as an arguably better name for the functionality of
`cl:last'."))

(defmethod last ((s list))
  (car (lastcons s)))

(defmethod last ((s sequence))
  (elt s (1- (length s))))

(defgeneric with-first (seq val)
  (:documentation
    "Returns `seq' with `val' prepended, that is, `val' is element 0 of the
result, and the elements of `seq' appear starting at index 1."))

(defgeneric with-last (seq val)
  (:documentation
    "Returns `seq' with `val' appended, that is, `val' is element `(size seq)'
of the result."))

(defgeneric less-first (seq)
  (:documentation
    "Returns the subsequence of `seq' from element 1 through the end."))

(defgeneric less-last (seq)
  (:documentation
    "Returns the subsequence of `seq' from element 0 through the next-to-last
element."))

(defgeneric insert (seq idx val)
  (:documentation
    "Returns a new sequence like `seq' but with `val' inserted at `idx' \(the seq
is extended in either direction if needed prior to the insertion; previously
uninitialized indices are filled with the seq's default\)."))

(defgeneric splice (seq idx subseq)
  (:documentation
    "Returns a new sequence like `seq' but with the elements of `subseq' inserted
at `idx' \(the seq is extended in either direction if needed prior to the insertion;
previously uninitialized indices are filled with the seq's default\)."))

(defgeneric concat (seq1 &rest seqs)
  (:documentation
    "Returns the concatenation of `seq1' with each of `seqs'.  The result has the
same default as `seq1'."))
(defgeneric fset2:concat (seq1 &rest seqs)
  (:documentation
    "Returns the concatenation of `seq1' with each of `seqs'.  The result has the
same default as `seq1'."))

;;; This is the opposite order from `cl:coerce', but I like it better, because I
;;; think the calls are easier to read with the type first.  It's also consistent
;;; with `cl:concatenate' -- the inconsistency between `coerce' and `concatenate'
;;; has long bugged me.
(defgeneric convert (to-type collection &key)
  (:documentation "Converts the collection to the specified type.  Some methods
have additional keyword parameters to further specify the kind of conversion.
\(`sequence' here refers to a CL sequence -- either a list or a vector, unless
the implementation has more sequence subtypes.  FSet's `seq' is not a subtype of
`sequence'.\)

When `to-type' is one of the abstract types -- `set', `bag', `map' etc. -- the
only guarantee is that `convert' will return an instance of the requested type.
The choices of implementation and organization are up to FSet, and there's no
option to request a specific organization.  In contrast, when `to-type' is one
of the concrete types -- `wb-set', `ch-set', `wb-map', etc. -- the `convert'
method accepts keyword arguments specifying the organization (e.g.
`compare-fn-name'), and guarantees to return a collection of that type and
organization; including the case where no organization is specified, in which
`convert' is guaranteed to return a collection of the default organization \(the
one using `fset:compare'\).

Method summary:     to-type       collection type         notes
                     set                set               0
                     wb-set             set               0, 15
                     wb-set             wb-set            15
                     set                list              1, 2
                     wb-set             list              2, 15
                     list               set
                     set                seq               1, 2
                     wb-set             seq               2, 15
                     set                sequence          1, 2
                     wb-set             sequence          2, 15
                     vector             set
                     ch-set             set               15
                     ch-set             ch-set            0, 15
                     ch-set             list              15
                     ch-set             seq               15
                     ch-set             sequence          15

                     bag                bag               0
                     wb-bag             wb-bag            0, 15
                     bag                wb-set            1
                     wb-bag             wb-set            15
                     bag                set
                     wb-bag             set               15
                     set                wb-bag            1
                     wb-set             wb-bag            15
                     list               bag               3
                     seq                bag               3
                     vector             bag               3
                     alist              bag
                     bag                list              1, 2, 3, 4
                     wb-bag             list              2, 3, 4, 15
                     bag                seq               1, 2, 3
                     wb-bag             seq               2, 3, 15
                     bag                sequence          1, 2, 3
                     wb-bag             sequence          2, 3, 15

                     map                map               0
                     wb-map             wb-map            0, 16
                     list               map               5
                     alist              map
                     seq                map               5
                     vector             map               5
                     set                map               5
                     map                list              1, 2, 6, 7
                     wb-map             list              2, 6, 7, 16
                     map                seq               1, 2, 6, 7, 17
                     wb-map             seq               2, 6, 7, 16, 17
                     map                sequence          1, 2, 6, 7
                     wb-map             sequence          2, 6, 7, 16
                     map                bag               1
                     wb-map             bag               16
                     map                hash-table        1
                     wb-map             hash-table        16
                     hash-table         map               8
                     wb-map             ch-map            16
                     ch-map             ch-map            0, 16
                     ch-map             map               16
                     ch-map             list              6, 7, 16
                     ch-map             seq               6, 7, 16
                     ch-map             sequence          6, 7, 16
                     ch-map             hash-table        16

                     seq                seq               0
                     wb-seq             wb-seq            0
                     seq                list              1, 9
                     wb-seq             list              9
                     list               wb-seq
                     seq                vector            1, 9
                     wb-seq             vector            9
                     seq                set               1
                     wb-seq             set
                     string             wb-seq            14
                     seq                bag               1, 5
                     wb-seq             bag               5
                     seq                map               1, 5, 17
                     wb-seq             map               5, 17

                     2-relation         2-relation        0
                     wb-2-relation      wb-2-relation     0
                     set                2-relation        1, 5
                     wb-set             2-relation        5
                     2-relation         map               1, 10
                     wb-2-relation      map               10
                     2-relation         list              1, 6
                     wb-2-relation      list              6
                     2-relation         seq               1, 6
                     wb-2-relation      seq               6
                     map                wb-2-relation     1, 11
                     wb-map             wb-2-relation     1, 11
                     map-to-sets        wb-2-relation     12

                     tuple              tuple             0
                     dyn-tuple          dyn-tuple         0
                     map                tuple             1
                     wb-map             tuple
                     list               tuple             5
                     tuple              list              6, 7, 13
                     dyn-tuple          list              7, 13

                     replay-set         replay-set        0
                     wb-replay-set      wb-replay-set     0
                     list               wb-replay-set
                     vector             wb-replay-set
                     seq                wb-replay-set     1
                     wb-seq             wb-replay-set
                     set                wb-replay-set     1
                     wb-set             wb-replay-set
                     replay-set         list              18
                     wb-replay-set      list
                     replay-set         seq               18
                     wb-replay-set      seq
                     replay-set         sequence          18
                     wb-replay-set      sequence

                     replay-map         replay-map        0
                     wb-replay-map      wb-replay-map     0
                     map                wb-replay-map     1
                     wb-map             wb-replay-map
                     list               wb-replay-map     5
                     vector             wb-replay-map     5
                     seq                wb-replay-map     5
                     replay-map         list              1, 6
                     wb-replay-map      list              6
                     replay-map         seq               1, 6
                     wb-replay-map      seq               6
                     replay-map         sequence          1, 6
                     wb-replay-map      sequence          6

                     list               list              0
                     vector             vector            0
                     vector             list
                     list               sequence

Notes:
0. Identity conversion, provided for convenience.  (If the method also accepts
   an organization, then it performs the identity conversion only if the
   organization of the argument matches that requested.)
1. Constructs the WB (weight-balanced tree) implementation of its type (`wb-set'
   etc.).
2. Has keyword parameter `input-sorted?'.  If true, uses an algorithm optimized
   for this case: if the input is sorted (by `less-than?'), it runs in O(n) time
   and is much faster, but is up to 2.4x _slower_ than the default algorithm if
   the input is unsorted.
3. Has keyword parameter `pairs?'.  If true, treats the input elements as pairs
   (as conses) of a value and a count (multiplicity).
4. Has keyword parameter `from-type'.  If it's the symbol `alist', treats the
   input elements as pairs (as conses) of a value and a count.  Deprecated; use
   `pairs?'.
5. Has keyword parameter `pair-fn', defaulting to `#'cons'.  The function used
   to combine each key/value pair.
6. Has keyword parameters `key-fn' and `value-fn', used to extract a key/value
   pair from each input element.  Defaults are `#'car' and `#'cdr'.
7. If a key occurs more than once in the input, the result will have the value
   associated with the last occurrence.
8. All keyword arguments are forwarded to `make-hash-table'.
9. Optimized O(n) algorithm.
10. Has keyword parameter `from-type'.  If it's the symbol `map-to-sets', the
    range elements must all be sets, and the result pairs each domain element
    with each member of the corresponding range set.  Otherwise, the result pairs
    each domain element with the corresponding range element directly.
11. The relation must be a function (must have only one range value per domain
    value).
12. Returns a map mapping each domain value to the set of corresponding range
    values.
13. Constructs a `dyn-tuple'.
14. Always returns a string.  Signals `type-error' if it encounters a non-
    character.
15. Has keyword parameter `compare-fn-name'.  If nonnull, must be a symbol, the
    name of the comparison function to be used.  The returned set will be
    converted, if necessary, to use the specified function, or to use `compare'
    if one is not specified.
16. Has keyword parameters `key-compare-fn-name' and `val-compare-fn-name'.  If
    nonnull, these must be symbols, the names of the key and value comparison
    functions, respectively, to be used.  The returned map will be converted,
    if necessary, to use the specified functions, or to use `compare' for those
    not specified.
17. The default of the result is the same as that of the argument.
18. Constructs the ch (CHAMP tree) implementation of its type (`ch-set' etc.)."))

;;; The `&allow-other-keys' is to persuade SBCL not to issue warnings about keywords
;;; that are accepted by some methods of `convert'.  This differs from the behavior
;;; we would get by specifying `&allow-other-keys' in the `defgeneric' parameter list;
;;; this way, we still get runtime errors on unexpected keywords (which I guess is an
;;; SBCL extension, since CLHS 7.6.4 says we shouldn't).
(declaim (ftype (function (t t &key &allow-other-keys) t) convert))


;;; ================================================================================
;;; Iterators

;;; Rationale:
;;; () The use of a closure allows implementation genericity without requiring
;;; a CLOS dispatch on each iteration.
;;; () There are several ways to use this iterator.  You can explicitly call
;;; either sense of the termination predicate -- both senses are provided as
;;; a stylistic convenience -- and then use the `:get' method separately.  Or,
;;; if you are going for maximum speed, you can just use `:get'; if you know
;;; your collection doesn't contain `nil', you can just look at the first value
;;; to check termination; if it might contain `nil', you can use the extra value.
(defgeneric iterator (collection &key)
  (:documentation
    "Returns an iterator for the collection.  \(These are stateful iterators and
are not thread-safe; if you want a pure iterator, see `fun-iterator'.\)  The iterator
is a function of one argument; given `:done?', it returns true iff the iterator is
exhausted; given `:more?', it returns true iff the iterator is _not_ exhausted.
Given `:get', if the iterator is not exhausted, it returns the next element (or
pair, for a map, as two values), with the second value (third, for a map) being
true, and advances one element; if it is exhausted, it returns two `nil' values
\(three, for a map\).

The bag method takes a `pairs?' keyword argument; if true, it returns each element
only once, with its multiplicity as the second value, as for a map.

The seq method takes `start' and `end' keyword arguments to restrict the range
of the iteration, and `from-end?' to reverse its direction.  `start' is
inclusive and defaults to 0; `end' is exclusive and defaults to the size of the
seq."))

(defgeneric fun-iterator (collection &key from-end?)
  (:documentation
    "Returns a functional iterator for the collection.  \(These iterators are
thread-safe.\)  The iterator is a function of one argument; given `:empty?', it
returns true iff the iterator is exhausted; given `:more?', it returns true iff
the iterator is _not_ exhausted.  Given `:first', if it is not exhausted, it
returns the next element \(pair, for a map, as two values\), with an additional
true value; if it is exhausted, it returns two \(three, for a map\) `nil'
values.  Given `:rest', if it is not exhausted, it returns an iterator for the
rest of the collection.

If `from-end?' is true, the collection is iterated in reverse order.  The bag
method also takes a `pairs?' keyword argument; if true, it returns each element
only once, with its multiplicity as the second value, as for a map."))

;;; Iterators for the Lisp sequence types are useful for some generic operations
;;; (e.g. `some' and friends).
(defmethod iterator ((ls list) &key)
  (lambda (op)
    (ecase op
      (:get (if ls (values (pop ls) t)
	      (values nil nil)))
      (:done? (null ls))
      (:more? ls))))

;;; Not sure we have any use for functional iterators on the Lisp sequence types,
;;; but for completeness, here they are anyway.
;;; Of course, if you know the sequence is a list, `car' and `cdr' will be much faster.
(defmethod fun-iterator ((ls list) &key from-end?)
  (labels ((iter (ls)
	     (if (null ls)
		 (lambda (op)
		   (ecase op
		     (:first (values nil nil))
		     (:empty? t)
		     (:more? nil)))
	       (lambda (op)
		 (ecase op
		   (:first (values (car ls) t))
		   (:rest (iter (cdr ls)))
		   (:empty? nil)
		   (:more? t))))))
    (iter (if from-end? (reverse ls) ls))))

(defmethod iterator ((vec vector) &key)
  (let ((idx 0)
	(len (length vec)))
    (if (simple-vector-p vec)
	(lambda (op)
	  (ecase op
	    (:get (if (< idx len) (values (prog1 (svref vec idx) (incf idx)) t)
		    (values nil nil)))
	    (:done? (>= idx len))
	    (:more? (< idx len))))
      (lambda (op)
	(ecase op
	  (:get (if (< idx len) (values (prog1 (aref vec idx) (incf idx)) t)
		  (values nil nil)))
	  (:done? (>= idx len))
	  (:more? (< idx len)))))))

;;; Again, if you know it's a vector, you're much better off just indexing it.
(defmethod fun-iterator ((vec vector) &key from-end?)
  (labels ((done ()
	     (lambda (op)
	       (ecase op
		 (:first (values nil nil))
		 (:empty? t)
		 (:more? nil)))))
    (if from-end?
	(if (simple-vector-p vec)
	    (labels ((iter (i)
		       (if (>= i 0)
			   (lambda (op)
			     (ecase op
			       (:first (values (svref vec i) t))
			       (:rest (iter (1- i)))
			       (:empty? nil)
			       (:more? t)))
			 (done))))
	      (iter (1- (length vec))))
	  (labels ((iter (i)
		     (if (>= i 0)
			 (lambda (op)
			   (ecase op
			     (:first (values (aref vec i) t))
			     (:rest (iter (1- i)))
			     (:empty? nil)
			     (:more? t)))
		       (done))))
	    (iter (1- (length vec)))))
      (let ((len (length vec)))
	(if (simple-vector-p vec)
	    (labels ((iter (i)
		       (if (< i len)
			   (lambda (op)
			     (ecase op
			       (:first (values (svref vec i) t))
			       (:rest (iter (1+ i)))
			       (:empty? nil)
			       (:more? t)))
			 (done))))
	      (iter 0))
	  (labels ((iter (i)
		     (if (< i len)
			 (lambda (op)
			   (ecase op
			     (:first (values (aref vec i) t))
			     (:rest (iter (1+ i)))
			     (:empty? nil)
			     (:more? t)))
		       (done))))
	    (iter 0)))))))

(defmethod iterator ((str string) &key)
  (let ((idx 0)
	(len (length str)))
    (if (simple-string-p str)
	(lambda (op)
	  (ecase op
	    (:get (if (< idx len) (values (prog1 (schar str idx) (incf idx)) t)
		    (values nil nil)))
	    (:done? (>= idx len))
	    (:more? (< idx len))))
      (lambda (op)
	(ecase op
	  (:get (if (< idx len) (values (prog1 (char str idx) (incf idx)) t)
		  (values nil nil)))
	  (:done? (>= idx len))
	  (:more? (< idx len)))))))

(defmethod fun-iterator ((str string) &key from-end?)
  (labels ((done ()
	     (lambda (op)
	       (ecase op
		 (:first (values nil nil))
		 (:empty? t)
		 (:more? nil)))))
    (if from-end?
	(if (simple-string-p str)
	    (labels ((iter (i)
		       (if (>= i 0)
			   (lambda (op)
			     (ecase op
			       (:first (values (schar str i) t))
			       (:rest (iter (1- i)))
			       (:empty? nil)
			       (:more? t)))
			 (done))))
	      (iter (1- (length str))))
	  (labels ((iter (i)
		     (if (>= i 0)
			 (lambda (op)
			   (ecase op
			     (:first (values (char str i) t))
			     (:rest (iter (1- i)))
			     (:empty? nil)
			     (:more? t)))
		       (done))))
	    (iter (1- (length str)))))
      (let ((len (length str)))
	(if (simple-string-p str)
	    (labels ((iter (i)
		       (if (< i len)
			   (lambda (op)
			     (ecase op
			       (:first (values (schar str i) t))
			       (:rest (iter (1+ i)))
			       (:empty? nil)
			       (:more? t)))
			 (done))))
	      (iter 0))
	  (labels ((iter (i)
		     (if (< i len)
			 (lambda (op)
			   (ecase op
			     (:first (values (char str i) t))
			     (:rest (iter (1+ i)))
			     (:empty? nil)
			     (:more? t)))
		       (done))))
	    (iter 0)))))))

;;; If an implementation has any more concrete subtypes of `sequence' besides
;;; those above, this method will cover them.  Note, this is `cl:sequence' we're
;;; talking about here.
(defmethod iterator ((seq sequence) &key)
  (let ((idx 0)
	(len (length seq)))
    (lambda (op)
      (ecase op
	(:get (if (< idx len) (values (prog1 (elt seq idx) (incf idx)) t)
		(values nil nil)))
	(:done? (>= idx len))
	(:more? (< idx len))))))

(defmethod fun-iterator ((seq sequence) &key from-end?)
  (labels ((done ()
	     (lambda (op)
	       (ecase op
		 (:first (values nil nil))
		 (:empty? t)
		 (:more? nil)))))
    (if from-end?
	(labels ((iter (i)
		   (if (>= i 0)
		       (lambda (op)
			 (ecase op
			   (:first (values (elt seq i) t))
			   (:rest (iter (1- i)))
			   (:empty? nil)
			   (:more? t)))
		     (done))))
	  (iter (1- (length seq))))
      (let ((len (length seq)))
	(labels ((iter (i)
		   (if (< i len)
		       (lambda (op)
			 (ecase op
			   (:first (values (elt seq i) t))
			   (:rest (iter (1+ i)))
			   (:empty? nil)
			   (:more? t)))
		     (done))))
	  (iter 0))))))


;;; ================================================================================
;;; Generic versions of Common Lisp sequence functions

(defgeneric subseq (seq start &optional end)
  (:documentation
    "Returns the subsequence of `seq' from `start' (inclusive) to `end' (exclusive),
where `end' defaults to `(size seq)'."))

(defmethod subseq ((s sequence) start &optional end)
  (cl:subseq s start end))

(defgeneric reverse (seq)
  (:documentation
    "Returns `seq' in reverse order."))

(defmethod reverse ((s sequence))
  (cl:reverse s))

(defgeneric sort (seq pred &key key)
  (:documentation
    "Returns `seq' sorted by `pred', a function of two arguments; if `key' is
supplied, it is a function of one argument that is applied to the elements of
`seq' before they are passed to `pred'.  The sort is not guaranteed to be
stable.  The method for CL sequences copies the sequence first, unlike
`cl:sort'."))

(defmethod sort ((s sequence) pred &key key)
  (cl:sort (cl:copy-seq s) pred :key key))

(defgeneric stable-sort (seq pred &key key)
  (:documentation
    "Returns `seq' sorted by `pred', a function of two arguments; if `key' is
supplied, it is a function of one argument that is applied to the elements of
`seq' before they are passed to `pred'.  The sort is guaranteed to be stable.
The method for CL sequences copies the sequence first, unlike `cl:stable-sort'."))

(defmethod stable-sort ((s sequence) pred &key key)
  (cl:stable-sort (cl:copy-seq s) pred :key key))

(defgeneric sort-and-group (seq pred &key key)
  (:documentation
    "Like 'stable-sort', but additionally groups the result, returning a seq of seqs,
where the elements of each inner seq are equal according to `pred' and, optionally,
`key'."))

(defgeneric find (item collection &key key test)
  (:documentation
    "If `collection' is a Lisp sequence, this simply calls `cl:find'.  On an FSet
collection, the default for `test' is `equal?'; the `:test-not' keyword is not
accepted; and the `:start', `:end', and `:from-end' keywords are accepted only
if `collection' is a seq.  Also, on a map, this scans the domain; on success,
it returns the corresponding range element as the second value."))

(defmethod find (item (s sequence) &rest keyword-args
		      &key key test test-not start end from-end)
  (declare (dynamic-extent keyword-args)
	   (ignore key test test-not start end from-end))
  (apply #'cl:find item s keyword-args))

(defgeneric find-if (pred collection &key key)
  (:documentation
    "If `collection' is a Lisp sequence, this simply calls `cl:find-if'.  On an
FSet collection, the `:start', `:end', and `:from-end' keywords are accepted
only if `collection' is a seq.  Also, on a map, this scans the domain; on
success, it returns the corresponding range element as the second value."))

(defmethod find-if (pred (s sequence) &rest keyword-args &key key start end from-end)
  (declare (dynamic-extent keyword-args)
	   (ignore key start end from-end))
  (apply #'cl:find-if pred s keyword-args))

(defgeneric find-if-not (pred collection &key key)
  (:documentation
    "If `collection' is a Lisp sequence, this simply calls `cl:find-if-not'.
On an FSet collection, the `:start', `:end', and `:from-end' keywords are
accepted only if `collection' is a seq.  Also, on a map, this scans the domain;
on success, it returns the corresponding range element as the second value."))

(defmethod find-if-not (pred (s sequence) &rest keyword-args &key key start end from-end)
  (declare (dynamic-extent keyword-args)
	   (ignore key start end from-end))
  (apply #'cl:find-if-not pred s keyword-args))

(defgeneric count (item collection &key key test)
  (:documentation
    "If `collection' is a Lisp sequence, this simply calls `cl:count'.  On an FSet
collection, the default for `test' is `equal?'; the `:test-not' keyword is not
accepted; and the `:start', `:end', and `:from-end' keywords are accepted only
if `collection' is a seq.  Also, on a map, this scans the domain."))

(defmethod count (item (s sequence) &rest keyword-args
		       &key key test test-not start end from-end)
  (declare (dynamic-extent keyword-args)
	   (ignore key test test-not start end from-end))
  (apply #'cl:count item s keyword-args))

(defgeneric count-if (pred collection &key key)
  (:documentation
    "If `collection' is a Lisp sequence, this simply calls `cl:count-if'.  On an
FSet collection, the `:start', `:end', and `:from-end' keywords are accepted
only if `collection' is a seq.  Also, on a map, this scans the domain."))

(defmethod count-if (pred (s sequence) &rest keyword-args &key key start end from-end)
  (declare (dynamic-extent keyword-args)
	   (ignore key start end from-end))
  (apply #'cl:count-if pred s keyword-args))

(defgeneric count-if-not (pred collection &key key)
  (:documentation
    "If `collection' is a Lisp sequence, this simply calls `cl:count-if-not'.
On an FSet collection, the `:start', `:end', and `:from-end' keywords are
accepted only if `collection' is a seq.  Also, on a map, this scans the domain."))

(defmethod count-if-not (pred (s sequence) &rest keyword-args &key key start end from-end)
  (declare (dynamic-extent keyword-args)
	   (ignore key start end from-end))
  (apply #'cl:count-if-not pred s keyword-args))

(defgeneric position (item collection &key key test start end from-end)
  (:documentation
    "If `collection' is a Lisp sequence, this simply calls `cl:position'.  On an
FSet seq, the default for `test' is `equal?', and the `:test-not' keyword is
not accepted."))

(defmethod position (item (s sequence) &rest keyword-args
			  &key key test test-not start end from-end)
  (declare (dynamic-extent keyword-args)
	   (ignore key test test-not start end from-end))
  (apply #'cl:position item s keyword-args))

(defgeneric position-if (pred collection &key key start end from-end)
  (:documentation
    "If `collection' is a Lisp sequence, this simply calls `cl:position-if'.
Also works on an FSet seq."))

(defmethod position-if (pred (s sequence) &rest keyword-args &key key start end from-end)
  (declare (dynamic-extent keyword-args)
	   (ignore key start end from-end))
  (apply #'cl:position-if pred s keyword-args))

(defgeneric position-if-not (pred collection &key key start end from-end)
  (:documentation
    "If `collection' is a Lisp sequence, this simply calls `cl:position-if-not'.
Also works on an FSet seq."))

(defmethod position-if-not (pred (s sequence) &rest keyword-args
				 &key key start end from-end)
  (declare (dynamic-extent keyword-args)
	   (ignore key start end from-end))
  (apply #'cl:position-if-not pred s keyword-args))

(defgeneric remove (item collection &key key test)
  (:documentation
    "If `collection' is a Lisp sequence, this simply calls `cl:remove'.  On an
FSet seq, the default for `test' is `equal?', and the `:test-not' keyword is
not accepted."))

(defmethod remove (item (s sequence) &rest keyword-args
			&key key test start end from-end count)
  (declare (dynamic-extent keyword-args)
	   (ignore key test start end from-end count))
  (apply #'cl:remove item s keyword-args))

(defgeneric remove-if (pred collection &key key)
  (:documentation
    "If `collection' is a Lisp sequence, this simply calls `cl:remove-if'.
Also works on an FSet seq; but see `filter'."))

(defmethod remove-if (pred (s sequence) &rest keyword-args
			   &key key start end from-end count)
  (declare (dynamic-extent keyword-args)
	   (ignore key start end from-end count))
  (apply #'cl:remove-if pred s keyword-args))

(defgeneric remove-if-not (pred collection &key key)
  (:documentation
    "If `collection' is a Lisp sequence, this simply calls `cl:remove-if-not'.
Also works on an FSet seq; but see `filter'."))

(defmethod remove-if-not (pred (s sequence) &rest keyword-args
			       &key key start end from-end count)
  (declare (dynamic-extent keyword-args)
	   (ignore key start end from-end count))
  (apply #'cl:remove-if-not pred s keyword-args))

(defgeneric substitute (newitem olditem collection &key key)
  (:documentation
    "If `collection' is a Lisp sequence, this simply calls `cl:substitute'.  On
an FSet seq, the default for `test' is `equal?', and the `:test-not' keyword
is not accepted."))

(defmethod substitute (newitem olditem (s sequence) &rest keyword-args
			       &key key test start end from-end count)
  (declare (dynamic-extent keyword-args)
	   (ignore key test start end from-end count))
  (apply #'cl:substitute newitem olditem s keyword-args))

(defgeneric substitute-if (newitem pred collection &key key)
  (:documentation
    "If `collection' is a Lisp sequence, this simply calls `cl:substitute-if'.
Also works on an FSet seq."))

(defmethod substitute-if (newitem pred (s sequence) &rest keyword-args
				  &key key start end from-end count)
  (declare (dynamic-extent keyword-args)
	   (ignore key start end from-end count))
  (apply #'cl:substitute-if newitem pred s keyword-args))

(defgeneric substitute-if-not (newitem pred collection &key key)
  (:documentation
    "If `collection' is a Lisp sequence, this simply calls `cl:substitute-if-not'.
Also works on an FSet seq."))

(defmethod substitute-if-not (newitem pred (s sequence) &rest keyword-args
				      &key key start end from-end count)
  (declare (dynamic-extent keyword-args)
	   (ignore key start end from-end count))
  (apply #'cl:substitute-if-not newitem pred s keyword-args))

(declaim (inline coerce-to-function coerce-to-function-or-equal?))
(defun coerce-to-function (s)
  (coerce s 'function))

(defun coerce-to-function-or-equal? (s)
  (cond ((null s) (values #'equal? t))
	((symbolp s)
	 (values (coerce s 'function) (eq s 'equal?)))
	((functionp s)
	 (values s (eq s #'equal?)))
	(t
	 (values (coerce s 'function) nil))))

;;; `(gmap :or ...)' is a bit faster.
(defun some (pred sequence0 &rest more-sequences)
  "FSet generic version of `cl:some'."
  (let ((it0 (the function (iterator sequence0)))
	(more-its (mapcar #'iterator more-sequences))
	(pred (coerce-to-function pred)))
    (do ()
	((or (funcall it0 ':done?)
	     (gmap (:result or) (fn (it) (funcall it ':done?))
		   (:arg list more-its)))
	 nil)
      (let ((val (apply pred (funcall it0 ':get)
			(mapcar (fn (it) (funcall it ':get)) more-its))))
	(when val
	  (return val))))))

;;; `(gmap (:result and) ...)' is a bit faster.
(defun every (pred sequence0 &rest more-sequences)
  "FSet generic version of `cl:every'."
  (let ((it0 (the function (iterator sequence0)))
	(more-its (mapcar #'iterator more-sequences))
	(pred (coerce-to-function pred)))
    (do ()
	((or (funcall it0 ':done?)
	     (gmap (:result or) (fn (it) (funcall it ':done?))
		   (:arg list more-its)))
	 t)
      (let ((val (apply pred (funcall it0 ':get)
			(mapcar (fn (it) (funcall it ':get)) more-its))))
	(when (not val)
	  (return nil))))))

(defun notany (pred sequence0 &rest more-sequences)
  "FSet generic version of `cl:notany'."
  (not (apply #'some pred sequence0 more-sequences)))

(defun notevery (pred sequence0 &rest more-sequences)
  "FSet generic version of `cl:notevery'."
  (not (apply #'every pred sequence0 more-sequences)))


(defmethod union ((ls1 list) (ls2 list) &rest keyword-args &key test test-not)
  (declare (dynamic-extent keyword-args)
	   (ignorable test test-not))
  (apply #'cl:union ls1 ls2 keyword-args))

(defmethod intersection ((ls1 list) (ls2 list) &rest keyword-args &key test test-not)
  (declare (dynamic-extent keyword-args)
	   (ignorable test test-not))
  (apply #'cl:intersection ls1 ls2 keyword-args))

(defmethod set-difference ((ls1 list) (ls2 list) &rest keyword-args &key test test-not)
  (declare (dynamic-extent keyword-args)
	   (ignorable test test-not))
  (apply #'cl:set-difference ls1 ls2 keyword-args))


;;; ================================================================================
;;; FSet methods for CL sequences

(defmethod with-first ((ls list) val)
  (cons val ls))

(defmethod less-first ((ls list))
  (cdr ls))

(defmethod with-last ((ls list) val)
  (append ls (list val)))

(defmethod less-last ((ls list))
  (butlast ls))

(defmethod contains? ((ls list) x &optional (y nil y?))
  (declare (ignore y))
  (check-two-arguments y? 'contains 'list)
  (member x ls :test #'equal?))

(define-methods (concat fset2:concat) ((a list) &rest seqs)
  (append a (reduce #'append seqs :key (fn (x) (convert 'list x)) :from-end t)))

(defmethod convert ((to-type (eql 'list)) (ls list) &key)
  ls)

(define-methods (filter fset2:filter) ((pred symbol) (ls list))
  (remove-if-not (coerce pred 'function) ls))

(define-methods (filter fset2:filter) ((pred function) (ls list))
  (remove-if-not pred ls))

(defmethod convert ((to-type (eql 'vector)) (v vector) &key)
  v)

(define-methods (partition fset2:partition) ((pred symbol) (ls list))
  (list-partition (coerce-to-function pred) ls))

(define-methods (partition fset2:partition) ((pred function) (ls list))
  (list-partition pred ls))

(defun list-partition (pred ls)
  (declare (optimize (speed 3) (safety 0))
	   (type function pred))
  (let ((res1 nil)
	(res2 nil))
    (dolist (x ls)
      (if (funcall pred x)
	  (push x res1)
	(push x res2)))
    (values (nreverse res1) (nreverse res2))))

(define-methods (image fset2:image) ((fn function) (l list) &key)
  (mapcar fn l))

(define-methods (image fset2:image) ((fn symbol) (l list) &key)
  (mapcar (coerce fn 'function) l))

(defmethod image ((fn map) (l list) &key)
  (mapcar (lambda (x) (lookup fn x)) l))
(defmethod fset2:image ((fn map) (l list) &key)
  (mapcar (lambda (x) (fset2:lookup fn x)) l))

(defmethod image ((fn set) (l list) &key)
  (mapcar (lambda (x) (lookup fn x)) l))
(defmethod fset2:image ((fn set) (l list) &key)
  (mapcar (lambda (x) (fset2:lookup fn x)) l))

(define-methods (image fset2:image) ((fn function) (l vector) &key)
  (cl:map 'vector fn l))

(define-methods (image fset2:image) ((fn symbol) (l vector) &key)
  (cl:map 'vector (coerce fn 'function) l))

(defmethod image ((fn map) (l vector) &key)
  (cl:map 'vector (lambda (x) (lookup fn x)) l))
(defmethod fset2:image ((fn map) (l vector) &key)
  (cl:map 'vector (lambda (x) (fset2:lookup fn x)) l))

(defmethod image ((fn set) (l vector) &key)
  (cl:map 'vector (lambda (x) (lookup fn x)) l))
(defmethod fset2:image ((fn set) (l vector) &key)
  (cl:map 'vector (lambda (x) (fset2:lookup fn x)) l))


;;; ----------------
;;; This series of methods provides an elegant way to do functional update on small lists.
;;; E.g., (incf (@ x 'first)) --> (setq x (cons (1+ (car x)) (cdr x))).
;;;
;;; I've defined all ten of these because CL has them, but as a stylistic recommendation, if
;;; your list is longer than three or maybe four, you should probably use a dynamic tuple;
;;; see `tuples.lisp'.

(define-methods (lookup fset2:lookup) ((ls list) (key (eql 'first)))
  (cl:first ls))
(define-methods (lookup fset2:lookup) ((ls list) (key (eql 'cl:first))) ; in case of no shadowing-import of `fset:first'
  (cl:first ls))

(defmethod with ((ls list) (key (eql 'first)) &optional (val nil val?))
  (check-three-arguments val? 'with 'list)
  (cons val (cdr ls)))
(defmethod with ((ls list) (key (eql 'cl:first)) &optional (val nil val?))
  (check-three-arguments val? 'with 'list)
  (cons val (cdr ls)))

(define-methods (lookup fset2:lookup) ((ls list) (key (eql 'second)))
  (second ls))

(defmethod with ((ls list) (key (eql 'second)) &optional (val nil val?))
  (check-three-arguments val? 'with 'list)
  (list* (cl:first ls) val (cddr ls)))

(define-methods (lookup fset2:lookup) ((ls list) (key (eql 'third)))
  (third ls))

(defmethod with ((ls list) (key (eql 'third)) &optional (val nil val?))
  (check-three-arguments val? 'with 'list)
  (list* (cl:first ls) (second ls) val (cdddr ls)))

(define-methods (lookup fset2:lookup) ((ls list) (key (eql 'fourth)))
  (fourth ls))

(defmethod with ((ls list) (key (eql 'fourth)) &optional (val nil val?))
  (check-three-arguments val? 'with 'list)
  (list* (cl:first ls) (second ls) (third ls) val (cddddr ls)))

(define-methods (lookup fset2:lookup) ((ls list) (key (eql 'fifth)))
  (fifth ls))

(defmethod with ((ls list) (key (eql 'fifth)) &optional (val nil val?))
  (check-three-arguments val? 'with 'list)
  (list* (cl:first ls) (second ls) (third ls) (fourth ls) val (cdr (cddddr ls))))

(define-methods (lookup fset2:lookup) ((ls list) (key (eql 'sixth)))
  (sixth ls))

(defmethod with ((ls list) (key (eql 'sixth)) &optional (val nil val?))
  (check-three-arguments val? 'with 'list)
  (list* (cl:first ls) (second ls) (third ls) (fourth ls) (fifth ls) val (cddr (cddddr ls))))

(define-methods (lookup fset2:lookup) ((ls list) (key (eql 'seventh)))
  (seventh ls))

(defmethod with ((ls list) (key (eql 'seventh)) &optional (val nil val?))
  (check-three-arguments val? 'with 'list)
  (list* (cl:first ls) (second ls) (third ls) (fourth ls) (fifth ls) (sixth ls) val (cdddr (cddddr ls))))

(define-methods (lookup fset2:lookup) ((ls list) (key (eql 'eighth)))
  (eighth ls))

(defmethod with ((ls list) (key (eql 'eighth)) &optional (val nil val?))
  (check-three-arguments val? 'with 'list)
  (list* (cl:first ls) (second ls) (third ls) (fourth ls) (fifth ls) (sixth ls) (seventh ls) val (cddddr (cddddr ls))))

(define-methods (lookup fset2:lookup) ((ls list) (key (eql 'ninth)))
  (ninth ls))

(defmethod with ((ls list) (key (eql 'ninth)) &optional (val nil val?))
  (check-three-arguments val? 'with 'list)
  (list* (cl:first ls) (second ls) (third ls) (fourth ls) (fifth ls) (sixth ls) (seventh ls) (eighth ls)
	 val (cdr (cddddr (cddddr ls)))))

(define-methods (lookup fset2:lookup) ((ls list) (key (eql 'tenth)))
  (tenth ls))

(defmethod with ((ls list) (key (eql 'tenth)) &optional (val nil val?))
  (check-three-arguments val? 'with 'list)
  (list* (cl:first ls) (second ls) (third ls) (fourth ls) (fifth ls) (sixth ls) (seventh ls) (eighth ls)
	 (ninth ls) val (cddr (cddddr (cddddr ls)))))


;;; ================================================================================
;;; Functional deep update

(defun update (fn coll &rest keys)
  (declare (dynamic-extent fn))
  "Returns a new version of `coll' in which the element reached by doing chained
`lookup's on `keys' is updated by `fn'.  An example will help a lot here:
instead of writing

  (incf (@ (@ (@ foo 'a) 3) 7))

you can write, equivalently

  (setq foo (update #'1+ foo 'a 3 7))

This is perhaps most useful in contexts where you don't want to do the `setq'
anyway.  `fn' can be a function object, an fbound symbol, or a map."
  (labels ((rec (fn coll keys)
	     (if (null keys) (@ fn coll)
	       (with coll (car keys) (rec fn (lookup coll (car keys)) (cdr keys))))))
    (rec (if (symbolp fn) (coerce fn 'function) fn) coll keys)))

;;; If the `fn' is nontrivial, binds a variable to it with a `dynamic-extent' declaration.
;;; (Really, should do this for `image', `filter', etc. etc.)
;;; -- Actually, I'm not sure SBCL needs this.  It might be enough to add the declaration to
;;; the `defun' (as I've now done).  Also, it makes a bigger difference here than for `image'
;;; etc., because `fn' is called only once.
(define-compiler-macro update (&whole form fn coll &rest keys)
  (if (not (or (symbolp fn)
	       (and (listp fn)
		    (eq (car fn) 'function)
		    (symbolp (cadr fn)))))
      (let ((fn-var (gensymx #:fn-)))
	`(let ((,fn-var ,fn))
	   (declare (dynamic-extent ,fn-var))
	   ; (expansion terminates because `fn-var' is a symbol)
	   (update ,fn-var ,coll . ,keys)))
    form))


;;; ================================================================================
;;; Sets

;;; Note that while many of these methods are defined on `wb-set', some of them are
;;; written generically; I have left these defined on `set'.  Also, the assumption
;;; that `wb-set' is the default implementation is hard-coded at the moment.

;;; Terminological note: a "compare-fn" is what the user supplies; an "org" (short for
;;; "organization") is the internal object holding the compare-fn's name and function
;;; object, for efficient access (for hashed collections, it also holds the hash function(s)).
(defstruct (tree-set-org
	     (:constructor make-tree-set-org (compare-fn-name compare-fn))
	     (:predicate tree-set-org?)
	     (:copier nil))
  "Defines an ordering to be used by `wb-custom-set'.  The name is used
when printing instances."
  (compare-fn-name nil :type symbol :read-only t)
  (compare-fn nil :type function :read-only t))

;;; I wanted to use `defconstant' for these, but the compiler tries to evaluate them at
;;; compile time, and `make-tree-set-org' doesn't yet exist.
(defparameter +fset-default-tree-set-org+ (make-tree-set-org 'compare #'compare))

(declaim (inline make-wb-set make-wb-custom-set))

(defstruct (wb-set
	     (:include set)
	     (:constructor nil)
	     (:predicate wb-set?)
	     (:copier nil))
  "An abstract class for functional sets represented as weight-balanced binary
trees."
  (contents nil :read-only t))

;;; For WB-sets, the space overhead of carrying around the comparison function in every instance
;;; of this wrapper class, plus the time required to initialize it, is measurable -- for a singleton
;;; set, space increases from 4 to 5 words, and a micro-benchmark that does nothing but create
;;; singleton sets runs 9% slower.  That's an extreme case; in real code, the difference will
;;; probably not be noticeable.  But I went ahead and added `wb-custom-set` before making this
;;; measurement, and having written it, I'm inclined to leave it in.  `WB-Set' will be the only
;;; class I do this for, though.
(defstruct (wb-default-set
	     (:include wb-set)
	     (:constructor make-wb-default-set (contents))
	     (:predicate wb-default-set?)
	     (:print-function print-wb-default-set)
	     (:copier nil))
  "A class of functional sets represented as weight-balanced binary trees, and
ordered by `fset:compare'.  This is the default implementation of sets in FSet.")

(defstruct (wb-custom-set
	     (:include wb-set)
	     (:constructor make-wb-custom-set (contents org))
	     (:predicate wb-custom-set?)
	     (:print-function print-wb-custom-set)
	     (:copier nil))
  "A class of functional sets represented as weight-balanced binary trees, with a
custom comparison function."
  (org nil :type tree-set-org :read-only t))

(declaim (inline wb-set-org))
(defun wb-set-org (s)
  (declare (optimize (speed 3) (safety 0))
	   (type wb-set s))
  (if (wb-custom-set? s)
      (wb-custom-set-org s)
    +fset-default-tree-set-org+))

(declaim (inline wb-set-compare-fn))
(defun wb-set-compare-fn (s)
  (if (wb-custom-set? s)
      (tree-set-org-compare-fn (wb-custom-set-org s))
    #'compare))

(declaim (inline wb-set-compare-fn-name))
(defun wb-set-compare-fn-name (s)
  (if (wb-custom-set? s)
      (tree-set-org-compare-fn-name (wb-custom-set-org s))
    'compare))

(declaim (inline make-wb-set))
(defun make-wb-set (contents &optional org)
  (if (or (null org) (eq (tree-set-org-compare-fn org) #'compare))
      (make-wb-default-set contents)
    (make-wb-custom-set contents org)))

(defparameter +empty-wb-set+ (make-wb-set nil))

(declaim (inline empty-set))
(defun empty-set ()
  "Returns an empty set of the default implementation."
  +empty-wb-set+)
;;; `fset2:empty-set' is below

(declaim (inline empty-wb-set fset2:empty-wb-set))
(defun empty-wb-set (&optional compare-fn-name)
  "Returns an empty wb-set.  By default, it will be ordered by `fset:compare';
to use a custom ordering, supply the comparison function name (a symbol) as
`compare-fn-name'."
  (if (null compare-fn-name)
      +empty-wb-set+
    (empty-wb-custom-set compare-fn-name)))
(defun fset2:empty-wb-set (&key compare-fn-name)
  "Returns an empty wb-set.  By default, it will be ordered by `fset:compare';
to use a custom ordering, supply the comparison function name (a symbol) as
`compare-fn-name'."
  (if (null compare-fn-name)
      +empty-wb-set+
    (empty-wb-custom-set compare-fn-name)))

;;; We cache the last empty `wb-custom-set' instance with a given org, so as to reuse them
;;; in the common case.
(deflex +empty-wb-custom-set-cache+ (make-hash-table :test 'eq))

;;; The goal here is to take the `symbol-function' of the comparison function exactly when
;;; the set is created.  Taking it earlier would mean we wouldn't notice if it were redefined;
;;; taking it later would break existing sets if the function were modified.
(defun empty-wb-custom-set (compare-fn-name)
  "Returns an empty `wb-set' ordered according to `compare-fn-name', which
must be a symbol."
  (assert (and compare-fn-name (symbolp compare-fn-name) (symbol-package compare-fn-name)) ()
	  "compare-fn-name must be a nonnull interned symbol")
  (if (eq compare-fn-name 'compare)
      +empty-wb-set+
    (let ((prev-instance (gethash compare-fn-name +empty-wb-custom-set-cache+))
	  (compare-fn (symbol-function compare-fn-name)))
      (if (and prev-instance
	       (eq compare-fn (wb-set-compare-fn prev-instance)))
	  prev-instance
	(setf (gethash compare-fn-name +empty-wb-custom-set-cache+)
	      (make-wb-custom-set nil (make-tree-set-org compare-fn-name compare-fn)))))))

(defgeneric empty-set-like (s)
  (:documentation
    "Returns an empty set of the same implementation, and using the same compare
or hash function, as `s'."))

(defmethod empty-set-like ((s wb-default-set))
  (empty-set))

(defmethod empty-set-like ((s wb-custom-set))
  (empty-wb-custom-set (tree-set-org-compare-fn-name (wb-custom-set-org s))))

(defmethod compare-fn ((s wb-default-set))
  #'compare)

(defmethod compare-fn ((s wb-custom-set))
  (tree-set-org-compare-fn (wb-custom-set-org s)))

(defmethod compare-fn-name ((s wb-default-set))
  'compare)

(defmethod compare-fn-name ((s wb-custom-set))
  (tree-set-org-compare-fn-name (wb-custom-set-org s)))

(define-wb-set-method empty? ((s wb-set))
  (null (contents s)))

(define-wb-set-method size ((s wb-set))
  (WB-Set-Tree-Size (contents s)))

(define-wb-set-method set-size ((s wb-set))
  (WB-Set-Tree-Size (contents s)))

(define-wb-set-method arb ((s wb-set))
  (let ((tree (contents s)))
    (if tree (values (WB-Set-Tree-Arb tree) t)
      (values nil nil))))

(define-wb-set-method contains? ((s wb-set) x &optional (y nil y?))
  (declare (ignore y))
  (check-two-arguments y? 'contains? 'wb-set)
  (WB-Set-Tree-Contains? (contents s) x (compare-fn s)))

;;; Note, first value is `t' or `nil'.
(define-wb-set-methods (lookup fset2:lookup) ((s wb-set) key)
  (WB-Set-Tree-Find-Equal (contents s) key (compare-fn s)))

(define-wb-set-method rank ((s wb-set) x)
  (let ((found? rank (WB-Set-Tree-Rank (contents s) x (compare-fn s))))
    (values (if found? rank (1- rank)) found?)))
(define-wb-set-method fset2:rank ((s wb-set) x)
  (let ((found? rank (WB-Set-Tree-Rank (contents s) x (compare-fn s))))
    (values rank found?)))

(define-wb-set-method at-rank ((s wb-set) rank)
  (let ((contents (contents s))
	((size (WB-Set-Tree-Size contents))))
    (unless (and (>= rank 0) (< rank size))
      (error 'simple-type-error :datum rank :expected-type `(integer 0 (,size))
	     :format-control "Rank ~D out of bounds on ~A"
	     :format-arguments (list rank s)))
    (WB-Set-Tree-Rank-Element contents rank)))

(defmethod index ((s wb-set) x)
  (let ((rank found? (rank s x)))
    (and found? rank)))

(defmethod at-index ((s wb-set) idx)
  (at-rank s idx))

(define-wb-set-method least ((s wb-set))
  (let ((tree (contents s)))
    (if tree (values (WB-Set-Tree-Least tree) t)
      (values nil nil))))

(define-wb-set-method greatest ((s wb-set))
  (let ((tree (contents s)))
    (if tree (values (WB-Set-Tree-Greatest tree) t)
        (values nil nil))))

(define-wb-set-method with ((s wb-set) value &optional (arg2 nil arg2?))
  (declare (ignore arg2))
  (check-two-arguments arg2? 'with 'wb-set)
  (let ((contents (contents s))
	((new-contents (WB-Set-Tree-With contents value (compare-fn s)))))
    (if (eq new-contents contents)
	s
      (make s new-contents))))

(define-wb-set-method less ((s wb-set) value &optional (arg2 nil arg2?))
  (declare (ignore arg2))
  (check-two-arguments arg2? 'less 'wb-set)
  (let ((contents (contents s))
	((new-contents (WB-Set-Tree-Less contents value (compare-fn s)))))
    (if (eq new-contents contents)
	s
      (make s new-contents))))

(define-wb-set-method split-from ((s wb-set) value)
  (let ((new-contents (WB-Set-Tree-Split-Above (contents s) value (compare-fn s))))
    (make s (if (WB-Set-Tree-Contains? (contents s) value (compare-fn s))
		(WB-Set-Tree-With new-contents value (compare-fn s))
	      new-contents))))

(define-wb-set-method split-above ((s wb-set) value)
  (make s (WB-Set-Tree-Split-Above (contents s) value (compare-fn s))))

(define-wb-set-method split-through ((s wb-set) value)
  (let ((new-contents (WB-Set-Tree-Split-Below (contents s) value (compare-fn s))))
    (make s (if (WB-Set-Tree-Contains? (contents s) value (compare-fn s))
		(WB-Set-Tree-With new-contents value (compare-fn s))
	      new-contents))))

(define-wb-set-method split-below ((s wb-set) value)
  (make s (WB-Set-Tree-Split-Below (contents s) value (compare-fn s))))

(defmethod union ((s1 set) (s2 set) &key)
  "Fallback method for mixed implementations."
  (let ((result s1))
    (do-set (x s2)
      (includef result x))
    result))

(define-wb-set-method union ((s1 wb-set) (s2 wb-set) &key)
  (if-same-compare-fns (s1 s2)
      (make s1 (WB-Set-Tree-Union (contents s1) (contents s2) (compare-fn s1)))
    (call-next-method)))

(defmethod intersection ((s1 set) (s2 set) &key)
  "Fallback method for mixed implementations."
  (let ((result (empty-set-like s1)))
    (do-set (x s2)
      (when (contains? s1 x)
	(includef result x)))
    result))

(define-wb-set-method intersection ((s1 wb-set) (s2 wb-set) &key)
  (if-same-compare-fns (s1 s2)
      (make s1 (WB-Set-Tree-Intersect (contents s1) (contents s2) (compare-fn s1)))
    (call-next-method)))

(defmethod set-difference ((s1 set) (s2 set) &key)
  "Fallback method for mixed implementations."
  (let ((result s1))
    (do-set (x s2)
      (excludef result x))
    result))

(define-wb-set-method set-difference ((s1 wb-set) (s2 wb-set) &key)
  (if-same-compare-fns (s1 s2)
      (make s1 (WB-Set-Tree-Diff (contents s1) (contents s2) (compare-fn s1)))
    (call-next-method)))

;;; Intended for internal use by `complement-sets.lisp'.  This returns `s2 - s1', but the
;;; result is like `s1', not `s2'.
(defmethod set-difference-rev ((s1 set) (s2 set))
  "Fallback method for mixed implementations."
  (let ((result (empty-set-like s1)))
    (do-set (x s2)
      (unless (contains? s1 x)
	(includef result x)))
    result))

(define-wb-set-method set-difference-rev ((s1 wb-set) (s2 wb-set))
  (if-same-compare-fns (s1 s2)
      (make s1 (WB-Set-Tree-Diff (contents s2) (contents s1) (compare-fn s1)))
    (call-next-method)))

(defmethod set-difference-2 ((s1 set) (s2 set))
  "Fallback method for mixed implementations."
  (let ((res1 s1)
	(res2 s2))
    (do-set (x s2)
      (excludef res1 x))
    (do-set (x s1)
      (excludef res2 x))
    (values res1 res2)))

(define-wb-set-method set-difference-2 ((s1 wb-set) (s2 wb-set))
  (if-same-compare-fns (s1 s2)
      (let ((newc1 newc2 (WB-Set-Tree-Diff-2 (contents s1) (contents s2) (compare-fn s1))))
	(values (make s1 newc1) (make s2 newc2)))
    (call-next-method)))

(defmethod subset? ((s1 set) (s2 set))
  "Fallback method for mixed implementations."
  (do-set (x s1 t)
    (unless (contains? s2 x)
      (return nil))))

(define-wb-set-method subset? ((s1 wb-set) (s2 wb-set))
  (if-same-compare-fns (s1 s2)
      (WB-Set-Tree-Subset? (contents s1) (contents s2) (compare-fn s1))
    (call-next-method)))

(defun proper-subset? (sub super)
  "Returns true iff `sub' is a proper subset of `super', that is, `sub' is
a subset of `super' and the two are not equal."
  (and (subset? sub super)
       (< (size sub) (size super))))

(defmethod disjoint? ((s1 set) (s2 set))
  "Fallback method for mixed implementations."
  (let ((s1 s2 (if (< (size s1) (size s2))
		   (values s2 s1)
		 (values s1 s2))))
    (do-set (x s2 t)
      (when (contains? s1 x)
	(return nil)))))

(define-wb-set-method disjoint? ((s1 wb-set) (s2 wb-set))
  (if-same-compare-fns (s1 s2)
      (WB-Set-Tree-Disjoint? (contents s1) (contents s2) (compare-fn s1))
    (call-next-method)))

(define-wb-set-method compare ((s1 wb-set) (s2 wb-set))
  (if-same-compare-fns (s1 s2)
      (WB-Set-Tree-Compare (contents s1) (contents s2) (compare-fn s1))
    ;; Just as comparing sets of different classes just compares the classes, so comparing WB-sets
    ;; with different compare-fns just compares the compare-fns.
    (let ((name-comp (compare (wb-set-compare-fn-name s1) (wb-set-compare-fn-name s2))))
      (ecase name-comp
	((:less :greater)
	  name-comp)
	(:equal
	  ;; Hoo boy.  The compare-fn has been redefined since one of the sets was created.
	  ;; Update them and try again.
	  (compare (convert 'wb-set s1 :compare-fn-name (wb-set-compare-fn-name s1))
		   (convert 'wb-set s2 :compare-fn-name (wb-set-compare-fn-name s1))))
	(:unequal
	  ;; Shouldn't be possible, since we check the symbol-package in `empty-wb-custom-set'.
	  (error "Can't compare wb-sets with uninterned compare-fn-names with same symbol-name"))))))

(define-wb-set-method hash-value ((s wb-set))
  ;; I expect this to be rarely used, so I don't want to make everybody pay the cost of a
  ;; cache slot (I already went to a lot of trouble not to make everybody pay the cost of
  ;; a compare-fn slot).  So instead, I bound the number of elements to hash ... let's say 32.
  (let ((result 0)
	(i 0)
	(mult 1))
    (do-wb-set-tree-members (x (contents s))
      (hash-mixf result (hash-multiply mult (hash-value-fixnum x)))
      (setq mult (hash-multiply mult 13))
      (when (= (incf i) 32)
	(return)))
    result))

(defgeneric internal-do-set (set elt-fn value-fn)
  (:documentation
    "Calls `elt-fn' on successive elements of the set; when done, calls `value-fn'
on no arguments and returns the result(s).  This is called by `do-set' to provide
for the possibility of different set implementations; it is not for public use.
`elt-fn' and `value-fn' must be function objects, not symbols."))

(define-wb-set-method internal-do-set ((s wb-set) elt-fn value-fn)
  (declare (optimize (speed 3) (safety 0))
	   (type function elt-fn value-fn))
  (Do-WB-Set-Tree-Members (x (contents s) (funcall value-fn))
    (funcall elt-fn x)))

(define-wb-set-method iterator ((s wb-set) &key)
  (Make-WB-Set-Tree-Iterator (contents s)))

(define-wb-set-method fun-iterator ((s wb-set) &key from-end?)
  (if from-end?
      (WB-Set-Tree-Rev-Fun-Iter (contents s))
    (WB-Set-Tree-Fun-Iter (contents s))))

(define-wb-set-methods (filter fset2:filter) ((pred function) (s wb-set))
  (make s (wb-set-filter pred (contents s) (compare-fn s))))

(define-wb-set-methods (filter fset2:filter) ((pred symbol) (s wb-set))
  (make s (wb-set-filter (coerce-to-function pred) (contents s) (compare-fn s))))

(define-wb-set-method filter ((pred map) (s wb-set))
  (make s (wb-set-filter #'(lambda (x) (lookup pred x)) (contents s) (compare-fn s))))
(define-wb-set-method fset2:filter ((pred map) (s wb-set))
  (make s (wb-set-filter #'(lambda (x) (fset2:lookup pred x)) (contents s) (compare-fn s))))

(defun wb-set-filter (pred contents compare-fn)
  (declare (optimize (speed 3) (safety 0))
	   (type function pred))
  (let ((result nil))
    (do-wb-set-tree-members (x contents)
      (when (funcall pred x)
	(setq result (WB-Set-Tree-With result x compare-fn))))
    result))

;;; A set is another kind of boolean-valued map.
(define-methods (filter fset2:filter) ((pred set) (s set))
  (intersection pred s))

;;; A bag is yet another kind of boolean-valued map.
(define-methods (filter fset2:filter) ((pred bag) (s set))
  (intersection pred s))

(define-wb-set-methods (partition fset2:partition) ((pred function) (s wb-set))
  (let ((res1 res2 (wb-set-partition pred (contents s) (compare-fn s))))
    (values (make s res1) (make s res2))))

(define-wb-set-methods (partition fset2:partition) ((pred symbol) (s wb-set))
  (let ((res1 res2 (wb-set-partition (coerce-to-function pred) (contents s) (compare-fn s))))
    (values (make s res1) (make s res2))))

(define-wb-set-method partition ((pred map) (s wb-set))
  (let ((res1 res2 (wb-set-partition #'(lambda (x) (lookup pred x)) (contents s) (compare-fn s))))
    (values (make s res1) (make s res2))))
(define-wb-set-method fset2:partition ((pred map) (s wb-set))
  (let ((res1 res2 (wb-set-partition #'(lambda (x) (fset2:lookup pred x)) (contents s) (compare-fn s))))
    (values (make s res1) (make s res2))))

(defun wb-set-partition (pred contents compare-fn)
  (declare (optimize (speed 3) (safety 0))
	   (type function pred))
  (let ((result-1 nil)
	(result-2 nil))
    (do-wb-set-tree-members (x contents)
      (if (funcall pred x)
	  (setq result-1 (WB-Set-Tree-With result-1 x compare-fn))
	(setq result-2 (WB-Set-Tree-With result-2 x compare-fn))))
    (values result-1 result-2)))

(define-wb-set-methods (image fset2:image) ((fn function) (s wb-set) &key compare-fn-name)
  (wb-set-image fn (contents s) (or compare-fn-name (compare-fn-name s))))

(define-wb-set-methods (image fset2:image) ((fn symbol) (s wb-set) &key compare-fn-name)
  (wb-set-image (coerce-to-function fn) (contents s)
		(or compare-fn-name (compare-fn-name s))))

(define-wb-set-method image ((fn map) (s wb-set) &key compare-fn-name)
  (wb-set-image (fn (x) (lookup fn x)) (contents s) (or compare-fn-name (compare-fn-name s))))
(define-wb-set-method fset2:image ((fn map) (s wb-set) &key compare-fn-name)
  (wb-set-image (fn (x) (fset2:lookup fn x)) (contents s) (or compare-fn-name (compare-fn-name s))))

(define-wb-set-methods (image fset2:image) ((fn set) (s wb-set) &key compare-fn-name)
  (wb-set-image (fn (x) (lookup fn x)) (contents s) (or compare-fn-name (compare-fn-name s))))

(define-wb-set-methods (image fset2:image) ((fn bag) (s wb-set) &key compare-fn-name)
  (wb-set-image (fn (x) (lookup fn x)) (contents s) (or compare-fn-name (compare-fn-name s))))

(defun wb-set-image (fn contents compare-fn-name)
  (declare (type function fn))
  (let ((org (wb-set-org (empty-wb-set compare-fn-name)))
	(result nil))
    (do-wb-set-tree-members (x contents)
      (setq result (WB-Set-Tree-With result (funcall fn x) (tree-set-org-compare-fn org))))
    (make-wb-set result org)))

(defmethod reduce ((fn function) (s set) &key key (initial-value nil init?))
  (set-reduce fn s initial-value (and key (coerce-to-function key)) init?))

(defmethod reduce ((fn symbol) (s set) &key key (initial-value nil init?))
  (set-reduce (coerce-to-function fn) s initial-value (and key (coerce-to-function key))
	      init?))

(defun set-reduce (fn s initial-value key init?)
  (declare (optimize (speed 3) (safety 0))
	   (type function fn)
	   (type (or function null) key))
  (let ((result initial-value)
	(call-fn? init?))
    (if (and (not init?) (empty? s))
	(setq result (funcall fn))
      (do-set (x s)
	(if call-fn?
	    (setq result (funcall fn result (if key (funcall key x) x)))
	  (setq result (if key (funcall key x) x)
		call-fn? t))))
    result))

;;; For convenience.  Note that it always returns a seq.
(defmethod sort ((s set) pred &key key)
  (convert 'seq (cl:sort (convert 'vector s) pred :key key)))

;;; For convenience.  Note that it always returns a seq.
(defmethod stable-sort ((s set) pred &key key)
  (convert 'seq (cl:stable-sort (convert 'vector s) pred :key key)))

(define-convert-methods (set fset2:set) ((s set) &key)
  s)

(defmethod convert ((to-type (eql 'wb-set)) (s set) &key compare-fn-name)
  (convert-to-wb-set s nil
    (let ((tree nil))
      (do-set (x s tree)
	(setq tree (WB-Set-Tree-With tree x compare-fn))))))

(define-wb-set-method convert ((to-type (eql 'wb-set)) (s wb-set) &key compare-fn-name)
  (convert-to-wb-set s (eq compare-fn (compare-fn s))
    (let ((tree nil))
      (do-wb-set-tree-members (x (contents s) tree)
	(setq tree (WB-Set-Tree-With tree x compare-fn))))))

(defmethod convert ((to-type (eql 'list)) (s set) &key)
  (declare (optimize (speed 3)))
  (let ((result nil))
    (do-set (x s)
      (push x result))
    (nreverse result)))

(defmethod convert ((to-type (eql 'vector)) (s set) &key)
  (declare (optimize (speed 3) (safety 0)))
  (let ((result (make-array (the fixnum (size s))))
	(i 0))
    (declare (type fixnum i))
    (do-set (x s)
      (setf (svref result i) x)
      (incf i))
    result))

(defmethod convert ((to-type (eql 'set)) (l list) &key input-sorted?)
  (make-wb-set (wb-set-from-list l input-sorted? #'compare)))
(defmethod convert ((to-type (eql 'fset2:set)) (l list) &key)
  (convert 'ch-set l))

(defmethod convert ((to-type (eql 'wb-set)) (l list) &key input-sorted? compare-fn-name)
  (convert-to-wb-set s nil
    (wb-set-from-list l input-sorted? compare-fn)))

(defun wb-set-from-list (l input-sorted? compare-fn)
  (if input-sorted?
      (WB-Set-Tree-From-Sorted-Iterable (the function (iterator l)) (length l) compare-fn)
    (WB-Set-Tree-From-List l compare-fn)))

(defmethod convert ((to-type (eql 'set)) (s seq) &key input-sorted?)
  (make-wb-set (wb-set-from-sequence s input-sorted? #'compare)))
(defmethod convert ((to-type (eql 'fset2:set)) (s seq) &key)
  (convert 'ch-set s))

(defmethod convert ((to-type (eql 'wb-set)) (s seq) &key input-sorted? compare-fn-name)
  (convert-to-wb-set s nil
    (wb-set-from-sequence s input-sorted? compare-fn)))

(defmethod convert ((to-type (eql 'set)) (s sequence) &key input-sorted?)
  (make-wb-set (wb-set-from-sequence s input-sorted? #'compare)))
(defmethod convert ((to-type (eql 'fset2:set)) (s sequence) &key)
  (convert 'ch-set s))

(defmethod convert ((to-type (eql 'wb-set)) (s sequence) &key input-sorted? compare-fn-name)
  (convert-to-wb-set s nil
    (wb-set-from-sequence s input-sorted? compare-fn)))

(defun wb-set-from-sequence (s input-sorted? compare-fn)
  (if input-sorted?
      (WB-Set-Tree-From-Sorted-Iterable (the function (iterator s)) (size s) compare-fn)
    (WB-Set-Tree-From-Iterable (the function (iterator s)) compare-fn)))

(defmethod find (item (s set) &key key test)
  (declare (optimize (speed 3) (safety 0)))
  (let ((test default? (coerce-to-function-or-equal? test)))
    (if key
        (let ((key (coerce-to-function key)))
          (do-set (x s)
            (when (funcall test item (funcall key x))
              (return x))))
<<<<<<< HEAD
      (if (not (eq test #'equal?))
	  (do-set (x s)
	    (when (funcall test item x)
	      (return x)))
	(nth-value 1 (lookup s item))))))
=======
      (if (and default? (eq (compare-fn s) #'compare))
	  (nth-value 1 (lookup s item))
	(do-set (x s)
	  (when (funcall test item x)
	    (return x)))))))
>>>>>>> c7a2e2f5

(defmethod find-if (pred (s set) &key key)
  (declare (optimize (speed 3) (safety 0)))
  (let ((pred (coerce-to-function pred)))
    (if key
	(let ((key (coerce-to-function key)))
	  (do-set (x s)
	    (when (funcall pred (funcall key x))
	      (return x))))
      (do-set (x s)
	(when (funcall pred x)
	  (return x))))))

(defmethod find-if-not (pred (s set) &key key)
  (declare (optimize (speed 3) (safety 0)))
  (let ((pred (coerce-to-function pred)))
    (find-if #'(lambda (x) (not (funcall pred x))) s :key key)))

(defmethod count (item (s set) &key key test)
  (declare (optimize (speed 3) (safety 0)))
  (let ((test default? (coerce-to-function-or-equal? test)))
    (if key
	(let ((key (coerce-to-function key))
              (total 0))
          (declare (fixnum total))
          (do-set (x s total)
            (when (funcall test item (funcall key x))
              (incf total))))
<<<<<<< HEAD
      (if default?
          (if (contains? s item) 1 0)
=======
      (if (and default? (eq (compare-fn s) #'compare))
          (if (lookup s item) 1 0)
>>>>>>> c7a2e2f5
        (let ((total 0))
	  (declare (fixnum total))
	  (do-set (x s total)
	    (when (funcall test item x)
	      (incf total))))))))

(defmethod count-if (pred (s set) &key key)
  (declare (optimize (speed 3) (safety 0)))
  (let ((pred (coerce-to-function pred))
	(n 0))
    (declare (fixnum n))
    (if key
	(let ((key (coerce-to-function key)))
	  (do-set (x s n)
	    (when (funcall pred (funcall key x))
	      (incf n))))
      (do-set (x s n)
	(when (funcall pred x)
	  (incf n))))))

(defmethod count-if-not (pred (s set) &key key)
  (declare (optimize (speed 3) (safety 0)))
  (let ((pred (coerce-to-function pred)))
    (count-if #'(lambda (x) (not (funcall pred x))) s :key key)))

(defun print-wb-default-set (set stream level)
  (declare (ignore level))
  (pprint-logical-block (stream nil :prefix "#{" :suffix " }")
    (do-set (x set)
      (pprint-pop)
      (write-char #\Space stream)
      (pprint-newline :linear stream)
      (write x :stream stream))))

(defun print-wb-custom-set (set stream level)
  (declare (ignore level))
  (pprint-logical-block (stream nil :prefix "#{"
				    :suffix (format nil " }[~S]"
 						    (tree-set-org-compare-fn-name
						      (wb-custom-set-org set))))
    (do-set (x set)
      (pprint-pop)
      (write-char #\Space stream)
      (pprint-newline :linear stream)
      (write x :stream stream))))

(defmethod make-load-form ((s wb-set) &optional environment)
  (declare (ignore environment))
  `(convert 'wb-set ',(convert 'list s)))

(defmethod make-load-form ((s wb-custom-set) &optional environment)
  (declare (ignore environment))
  (let ((comp (wb-custom-set-org s)))
    `(convert 'wb-set ',(convert 'list s) :compare-fn-name ',(tree-set-org-compare-fn-name comp))))


;;; ================================================================================
;;; CHAMP sets

(defstruct (hash-set-org
	     (:constructor make-hash-set-org (compare-fn-name compare-fn hash-fn))
	     (:predicate hash-set-type?)
	     (:copier nil))
  (compare-fn-name nil :type symbol :read-only t)
  (compare-fn nil :type function :read-only t)
  (hash-fn nil :type function :read-only t))

(defparameter +fset-default-hash-set-org+ (make-hash-set-org 'compare #'compare #'hash-value))

(declaim (inline make-ch-set))

(defstruct (ch-set
	     (:include set)
	     (:constructor make-ch-set (contents org))
	     (:predicate ch-set?)
	     (:print-function print-ch-set)
	     (:copier nil))
  (contents nil :read-only t)
  (org nil :type hash-set-org :read-only t))

(defparameter +empty-ch-set+ (make-ch-set nil +fset-default-hash-set-org+))

(declaim (inline fset2:empty-set))
(defun fset2:empty-set ()
  "Returns an empty set of the default implementation."
  +empty-ch-set+)

(declaim (inline empty-ch-set fset2:empty-ch-set))
(defun empty-ch-set (&optional compare-fn-name)
  "Returns an empty ch-set.  By default, it will use `fset:compare' to compare
values, and `fset:hash-value' to hash them; to use a custom comparison and hash,
use `define-hash-function' to associate them, and then supply the name of the
comparison function as `compare-fn-name'."
  (if (null compare-fn-name)
      +empty-ch-set+
    (empty-ch-custom-set compare-fn-name)))
(defun fset2:empty-ch-set (&key compare-fn-name)
  "Returns an empty ch-set.  By default, it will use `fset:compare' to compare
values, and `fset:hash-value' to hash them; to use a custom comparison and hash,
use `define-hash-function' to associate them, and then supply the name of the
comparison function as `compare-fn-name'."
  (if (null compare-fn-name)
      +empty-ch-set+
    (empty-ch-custom-set compare-fn-name)))

(deflex +empty-ch-custom-set-cache+ (make-hash-table :test 'eq))

(defun empty-ch-custom-set (compare-fn-name)
  (assert (and compare-fn-name (symbolp compare-fn-name) (symbol-package compare-fn-name)) ()
	  "compare-fn-name must be a nonnull interned symbol")
  (if (eq compare-fn-name 'compare)
      +empty-ch-set+
    (let ((prev-instance (gethash compare-fn-name +empty-ch-custom-set-cache+))
	  (compare-fn (symbol-function compare-fn-name))
	  (hash-fn-name (or (get compare-fn-name 'hash-function)
			    (error "compare-fn-name `~S' not defined for hashing -- see `define-hash-function'"
				   compare-fn-name)))
	  ((hash-fn (symbol-function hash-fn-name))))
      (if (and prev-instance
	       (let ((prev-org (ch-set-org prev-instance)))
		 (and (eq compare-fn (hash-set-org-compare-fn prev-org))
		      (eq hash-fn (hash-set-org-hash-fn prev-org)))))
	  prev-instance
	(setf (gethash compare-fn-name +empty-ch-custom-set-cache+)
	      (make-ch-set nil (make-hash-set-org compare-fn-name compare-fn hash-fn)))))))

(defmethod empty-set-like ((s ch-set))
  (empty-ch-set (hash-set-org-compare-fn-name (ch-set-org s))))

(defmethod compare-fn ((s ch-set))
  (hash-set-org-compare-fn (ch-set-org s)))

(defmethod compare-fn-name ((s ch-set))
  (hash-set-org-compare-fn-name (ch-set-org s)))

(defmethod empty? ((s ch-set))
  (null (ch-set-contents s)))

(defmethod size ((s ch-set))
  (ch-set-tree-size (ch-set-contents s)))

(defmethod set-size ((s ch-set))
  (ch-set-tree-size (ch-set-contents s)))

(defmethod arb ((s ch-set))
  (let ((tree (ch-set-contents s)))
    (if tree (values (ch-set-tree-arb tree) t)
      (values nil nil))))

(defmethod contains? ((s ch-set) x &optional (y nil y?))
  (declare (ignore y))
  (check-two-arguments y? 'contains? 'ch-set)
  (let ((hsorg (ch-set-org s)))
    (ch-set-tree-contains? (ch-set-contents s) x (hash-set-org-hash-fn hsorg)
			   (hash-set-org-compare-fn hsorg))))

(define-methods (lookup fset2:lookup) ((s ch-set) key)
  (let ((hsorg (ch-set-org s)))
    (ch-set-tree-contains? (ch-set-contents s) key (hash-set-org-hash-fn hsorg)
			   (hash-set-org-compare-fn hsorg))))

(defmethod index ((s ch-set) x)
  (let ((hsorg (ch-set-org s)))
    (ch-set-tree-index (ch-set-contents s) x (hash-set-org-hash-fn hsorg)
		       (hash-set-org-compare-fn hsorg))))

(defmethod at-index ((s ch-set) index)
  (let ((contents (ch-set-contents s))
	((size (ch-set-tree-size contents))))
    (unless (and (>= index 0) (< index size))
      (error 'simple-type-error :datum index :expected-type `(integer 0 (,size))
				:format-control "Index ~D out of bounds on ~A"
				:format-arguments (list index s)))
    (ch-set-tree-index-element contents index)))

(defmethod with ((s ch-set) value &optional (arg2 nil arg2?))
  (declare (ignore arg2))
  (check-two-arguments arg2? 'with 'ch-set)
  (let ((contents (ch-set-contents s))
	(hsorg (ch-set-org s))
	((new-contents (ch-set-tree-with contents value (hash-set-org-hash-fn hsorg)
					 (hash-set-org-compare-fn hsorg)))))
    (if (eq new-contents contents)
	s
      (make-ch-set new-contents hsorg))))

(defmethod less ((s ch-set) value &optional (arg2 nil arg2?))
  (declare (ignore arg2))
  (check-two-arguments arg2? 'less 'ch-set)
  (let ((contents (ch-set-contents s))
	(hsorg (ch-set-org s))
	((new-contents (ch-set-tree-less contents value (hash-set-org-hash-fn hsorg)
					 (hash-set-org-compare-fn hsorg)))))
    (if (eq new-contents contents)
	s
      (make-ch-set new-contents hsorg))))

(defmethod union ((s1 ch-set) (s2 ch-set) &key)
  (if-same-ch-set-orgs (s1 s2 hsorg)
      (make-ch-set (ch-set-tree-union (ch-set-contents s1) (ch-set-contents s2)
				      (hash-set-org-hash-fn hsorg) (hash-set-org-compare-fn hsorg))
		   hsorg)
    (call-next-method)))

(defmethod intersection ((s1 ch-set) (s2 ch-set) &key)
  (if-same-ch-set-orgs (s1 s2 hsorg)
      (make-ch-set (ch-set-tree-intersection (ch-set-contents s1) (ch-set-contents s2)
					     (hash-set-org-hash-fn hsorg)
					     (hash-set-org-compare-fn hsorg))
		   hsorg)
    (call-next-method)))

(defmethod set-difference ((s1 ch-set) (s2 ch-set) &key)
  (if-same-ch-set-orgs (s1 s2 hsorg)
      (make-ch-set (ch-set-tree-diff (ch-set-contents s1) (ch-set-contents s2)
				     (hash-set-org-hash-fn hsorg)
				     (hash-set-org-compare-fn hsorg))
		   hsorg)
    (call-next-method)))

(defmethod set-difference-rev ((s1 ch-set) (s2 ch-set))
  (if-same-ch-set-orgs (s1 s2 hsorg)
      (make-ch-set (ch-set-tree-diff (ch-set-contents s1) (ch-set-contents s2)
				     (hash-set-org-hash-fn hsorg)
				     (hash-set-org-compare-fn hsorg))
		   hsorg)
    (call-next-method)))

(defmethod set-difference-2 ((s1 ch-set) (s2 ch-set))
  (if-same-ch-set-orgs (s1 s2 hsorg)
      (let ((s1-diff-s2 s2-diff-s1 (ch-set-tree-diff-2 (ch-set-contents s1) (ch-set-contents s2)
						       (hash-set-org-hash-fn hsorg)
						       (hash-set-org-compare-fn hsorg))))
	(values (make-ch-set s1-diff-s2 hsorg) (make-ch-set s2-diff-s1 hsorg)))
    (call-next-method)))

(defmethod subset? ((s1 ch-set) (s2 ch-set))
  (if-same-ch-set-orgs (s1 s2 hsorg)
      (ch-set-tree-subset? (ch-set-contents s1) (ch-set-contents s2)
			   (hash-set-org-hash-fn hsorg) (hash-set-org-compare-fn hsorg))
    (call-next-method)))

(defmethod disjoint? ((s1 ch-set) (s2 ch-set))
  (if-same-ch-set-orgs (s1 s2 hsorg)
      (ch-set-tree-disjoint? (ch-set-contents s1) (ch-set-contents s2)
			     (hash-set-org-hash-fn hsorg) (hash-set-org-compare-fn hsorg))
    (call-next-method)))

(define-methods (partition fset2:partition) ((pred function) (s ch-set))
  (let ((hsorg (ch-set-org s))
	((res1 res2 (ch-set-partition pred (ch-set-contents s) hsorg))))
    (values (make-ch-set res1 hsorg) (make-ch-set res2 hsorg))))

(define-methods (partition fset2:partition) ((pred symbol) (s ch-set))
  (let ((hsorg (ch-set-org s))
	((res1 res2 (ch-set-partition (coerce-to-function pred) (ch-set-contents s) hsorg))))
    (values (make-ch-set res1 hsorg) (make-ch-set res2 hsorg))))

(defmethod partition ((pred map) (s ch-set))
  (let ((hsorg (ch-set-org s))
	((res1 res2 (ch-set-partition #'(lambda (x) (lookup pred x)) (ch-set-contents s) hsorg))))
    (values (make-ch-set res1 hsorg) (make-ch-set res2 hsorg))))
(defmethod fset2:partition ((pred map) (s ch-set))
  (let ((hsorg (ch-set-org s))
	((res1 res2 (ch-set-partition #'(lambda (x) (fset2:lookup pred x)) (ch-set-contents s) hsorg))))
    (values (make-ch-set res1 hsorg) (make-ch-set res2 hsorg))))

(defun ch-set-partition (pred contents hsorg)
  (declare (optimize (speed 3) (safety 0))
	   (type function pred))
  (let ((result-1 nil)
	(result-2 nil)
	(hash-fn (hash-set-org-hash-fn hsorg))
	(compare-fn (hash-set-org-compare-fn hsorg)))
    (do-ch-set-tree-members (x contents)
      (if (funcall pred x)
	  (setq result-1 (ch-set-tree-with result-1 x hash-fn compare-fn))
	(setq result-2 (ch-set-tree-with result-2 x hash-fn compare-fn))))
    (values result-1 result-2)))

(define-methods (filter fset2:filter) ((pred function) (s ch-set))
  (ch-set-filter pred s))

(define-methods (filter fset2:filter) ((pred symbol) (s ch-set))
  (ch-set-filter (coerce-to-function pred) s))

(defmethod filter ((pred map) (s ch-set))
  (ch-set-filter #'(lambda (x) (lookup pred x)) s))
(defmethod fset2:filter ((pred map) (s ch-set))
  (ch-set-filter #'(lambda (x) (fset2:lookup pred x)) s))

(defun ch-set-filter (pred s)
  (declare (optimize (speed 3) (safety 0))
	   (type function pred))
  (let ((result nil)
	(hsorg (ch-set-org s)))
    (do-ch-set-tree-members (x (ch-set-contents s))
      (when (funcall pred x)
	(setq result (ch-set-tree-with result x (hash-set-org-hash-fn hsorg)
				       (hash-set-org-compare-fn hsorg)))))
    (make-ch-set result hsorg)))

(define-methods (image fset2:image) ((fn function) (s ch-set) &key compare-fn-name)
  (ch-set-image fn s compare-fn-name))

(define-methods (image fset2:image) ((fn symbol) (s ch-set) &key compare-fn-name)
  (ch-set-image (coerce-to-function fn) s compare-fn-name))

(defmethod image ((fn map) (s ch-set) &key compare-fn-name)
  (ch-set-image (fn (x) (lookup fn x)) s compare-fn-name))
(defmethod fset2:image ((fn map) (s ch-set) &key compare-fn-name)
  (ch-set-image (fn (x) (fset2:lookup fn x)) s compare-fn-name))

(define-methods (image fset2:image) ((fn set) (s ch-set) &key compare-fn-name)
  (ch-set-image (fn (x) (lookup fn x)) s compare-fn-name))

(define-methods (image fset2:image) ((fn bag) (s ch-set) &key compare-fn-name)
  (ch-set-image (fn (x) (lookup fn x)) s compare-fn-name))

(defun ch-set-image (fn s compare-fn-name)
  (declare (type function fn))
  (let ((result nil)
	(hsorg (ch-set-org (if compare-fn-name (empty-ch-set compare-fn-name) s))))
    (do-ch-set-tree-members (x (ch-set-contents s))
      (setq result (ch-set-tree-with result (funcall fn x) (hash-set-org-hash-fn hsorg)
				     (hash-set-org-compare-fn hsorg))))
    (make-ch-set result hsorg)))

(defmethod compare ((s1 ch-set) (s2 ch-set))
  (if-same-ch-set-orgs (s1 s2 hsorg)
      (ch-set-tree-compare (ch-set-contents s1) (ch-set-contents s2)
			   (hash-set-org-compare-fn hsorg))
    ;; See `define-wb-set-method compare' above.
    (let ((s1-cfn-name (hash-set-org-compare-fn-name (ch-set-org s1)))
	  (s2-cfn-name (hash-set-org-compare-fn-name (ch-set-org s2)))
	  ((name-comp (compare s1-cfn-name s2-cfn-name))))
      (ecase name-comp
	((:less :greater)
	  name-comp)
	(:equal
	  (compare (convert 'ch-set s1 :compare-fn-name s1-cfn-name)
		   (convert 'ch-set s2 :compare-fn-name s1-cfn-name)))
	(:unequal
	  (error "Can't compare ch-sets with uninterned compare-fn-names with same symbol-name"))))))

(defmethod hash-value ((s ch-set))
  (ch-set-tree-hash-value (ch-set-contents s)))

(defmethod internal-do-set ((s ch-set) elt-fn value-fn)
  (declare (optimize (speed 3) (safety 0))
	   (type function elt-fn value-fn))
  (do-ch-set-tree-members (x (ch-set-contents s) (funcall value-fn))
    (funcall elt-fn x)))

(defmethod iterator ((s ch-set) &key)
  (make-ch-set-tree-iterator (ch-set-contents s)))

(defmethod fun-iterator ((s ch-set) &key from-end?)
  (if from-end?
      (ch-set-tree-rev-fun-iter (ch-set-contents s))
    (ch-set-tree-fun-iter (ch-set-contents s))))

(defmethod convert ((to-type (eql 'ch-set)) (s set) &key compare-fn-name)
  (convert-to-ch-set s nil
    (let ((tree nil))
      (do-set (x s tree)
	(setq tree (ch-set-tree-with tree x hash-fn compare-fn))))))

(defmethod convert ((to-type (eql 'ch-set)) (s ch-set) &key compare-fn-name)
  (convert-to-ch-set s (let ((from-hsorg (ch-set-org s)))
			 (or (eq from-hsorg hsorg)
			     (and (eq (hash-set-org-hash-fn from-hsorg) hash-fn)
				  (eq (hash-set-org-compare-fn from-hsorg) compare-fn))))
    (let ((tree nil))
      (do-ch-set-tree-members (x (ch-set-contents s) tree)
	(setq tree (ch-set-tree-with tree x hash-fn compare-fn))))))

(defmethod convert ((to-type (eql 'ch-set)) (l list) &key compare-fn-name)
  (convert-to-ch-set l nil
    (let ((tree nil))
      (dolist (x l)
	(setq tree (ch-set-tree-with tree x hash-fn compare-fn)))
      tree)))

(defmethod convert ((to-type (eql 'ch-set)) (s seq) &key compare-fn-name)
  (convert-to-ch-set s nil
    (let ((tree nil))
      (do-seq (x s)
	(setq tree (ch-set-tree-with tree x hash-fn compare-fn)))
      tree)))

(defmethod convert ((to-type (eql 'ch-set)) (s sequence) &key compare-fn-name)
  (convert-to-ch-set s nil
    (let ((tree nil))
      (dotimes (i (length s))
	(setq tree (ch-set-tree-with tree (elt s i) hash-fn compare-fn)))
      tree)))

(defun print-ch-set (set stream level)
  (declare (ignore level))
  (pprint-logical-block (stream nil :prefix "##{"
				    :suffix (let ((hsorg (ch-set-org set))
						  ((compare-fn-name (hash-set-org-compare-fn-name hsorg))))
					      (if (eq compare-fn-name 'compare) " }"
						(format nil " }[~S]" compare-fn-name))))
    (do-set (x set)
      (pprint-pop)
      (write-char #\Space stream)
      (pprint-newline :linear stream)
      (write x :stream stream))))

(defmethod make-load-form ((s ch-set) &optional environment)
  (declare (ignore environment))
  `(convert 'ch-set ',(convert 'list s) :compare-fn-name ',(hash-set-org-compare-fn-name (ch-set-org s))))


;;; ================================================================================
;;; Bags

(declaim (inline make-wb-bag))

(defstruct (wb-bag
	     (:include bag)
	     (:constructor make-wb-bag (contents org))
	     (:predicate wb-bag?)
	     (:print-function print-wb-bag)
	     (:copier nil))
  "A class of functional bags (multisets) represented as weight-balanced binary
trees.  This is the default implementation of bags in FSet."
  (contents nil :read-only t)
  (org nil :type tree-set-org :read-only t))

(defparameter +empty-wb-bag+ (make-wb-bag nil +fset-default-tree-set-org+))

(declaim (inline empty-bag))
(defun empty-bag ()
  "Returns an empty bag of the default implementation and type."
  +empty-wb-bag+)

(declaim (inline empty-wb-bag fset2:empty-wb-bag))
(defun empty-wb-bag (&optional compare-fn-name)
  "Returns an empty `wb-bag' ordered according to `compare-fn-name', which
must be a symbol."
  (if (null compare-fn-name)
      +empty-wb-bag+
    (empty-wb-custom-bag compare-fn-name)))
(defun fset2:empty-wb-bag (&key compare-fn-name)
  "Returns an empty `wb-bag' ordered according to `compare-fn-name', which
must be a symbol."
  (if (null compare-fn-name)
      +empty-wb-bag+
    (empty-wb-custom-bag compare-fn-name)))

(deflex +empty-wb-custom-bag-cache+ (make-hash-table :test 'eq))

(defun empty-wb-custom-bag (compare-fn-name)
  (assert (and compare-fn-name (symbolp compare-fn-name) (symbol-package compare-fn-name)) ()
	  "compare-fn-name must be a nonnull interned symbol")
  (if (eq compare-fn-name 'compare)
      +empty-wb-bag+
    (let ((prev-instance (gethash compare-fn-name +empty-wb-custom-bag-cache+))
	  (compare-fn (symbol-function compare-fn-name)))
      (if (and prev-instance
	       (eq compare-fn (tree-set-org-compare-fn (wb-bag-org prev-instance))))
	  prev-instance
	(setf (gethash compare-fn-name +empty-wb-custom-bag-cache+)
	      (make-wb-bag nil (make-tree-set-org compare-fn-name compare-fn)))))))

(defmethod empty-set-like ((b wb-bag))
  (let ((tsorg (wb-bag-org b)))
    (empty-wb-custom-set (tree-set-org-compare-fn-name tsorg))))

(defmethod empty-bag-like ((b wb-bag))
  (let ((tsorg (wb-bag-org b)))
    (empty-wb-custom-bag (tree-set-org-compare-fn-name tsorg))))

;;; Needs to be down here for inlining reasons.
(defmethod empty-bag-like ((s wb-set))
  (let ((tsorg (wb-custom-set-org s)))
    (empty-wb-bag (tree-set-org-compare-fn-name tsorg))))

(defmethod compare-fn ((b wb-bag))
  (tree-set-org-compare-fn (wb-bag-org b)))

(defmethod compare-fn-name ((b wb-bag))
  (tree-set-org-compare-fn-name (wb-bag-org b)))

(defmethod empty? ((b wb-bag))
  (null (wb-bag-contents b)))

(defmethod arb ((m wb-bag))
  (let ((tree (wb-bag-contents m)))
    (if tree
	(let ((val mult (WB-Bag-Tree-Arb-Pair tree)))
	  (values val mult t))
      (values nil nil nil))))

(defmethod contains? ((b wb-bag) x &optional (y nil y?))
  (declare (ignore y))
  (check-two-arguments y? 'contains? 'wb-bag)
  (plusp (WB-Bag-Tree-Multiplicity (wb-bag-contents b) x (tree-set-org-compare-fn (wb-bag-org b)))))

(defmethod lookup ((b wb-bag) x)
  (let ((mult value-found (WB-Bag-Tree-Multiplicity (wb-bag-contents b) x
						    (tree-set-org-compare-fn (wb-bag-org b)))))
    (if (plusp mult)
	(values t value-found)
      (values nil nil))))
(defmethod fset2:lookup ((b wb-bag) x)
  (WB-Bag-Tree-Multiplicity (wb-bag-contents b) x
			    (tree-set-org-compare-fn (wb-bag-org b))))

(defmethod rank ((b wb-bag) x)
  "Returns the rank in the set ordering, i.e. the upper bound is the `set-size'."
  (let ((found? rank (WB-Bag-Tree-Rank (wb-bag-contents b) x (tree-set-org-compare-fn (wb-bag-org b)))))
    (values (if found? rank (1- rank)) found?)))
(defmethod fset2:rank ((b wb-bag) x)
  "Returns the rank in the set ordering, i.e. the upper bound is the `set-size'."
  (let ((found? rank (WB-Bag-Tree-Rank (wb-bag-contents b) x (tree-set-org-compare-fn (wb-bag-org b)))))
    (values rank found?)))

(defmethod at-rank ((s wb-bag) rank)
  "Takes the rank in the set ordering, i.e. the upper bound is the `set-size'."
  (let ((contents (wb-bag-contents s))
	((size (WB-Bag-Tree-Size contents))))
    (unless (and (>= rank 0) (< rank size))
      (error 'simple-type-error :datum rank :expected-type `(integer 0 (,size))
	     :format-control "Rank ~D out of bounds on ~A"
	     :format-arguments (list rank s)))
    (WB-Bag-Tree-Rank-Pair contents rank)))

(defmethod index ((b wb-bag) x)
  (let ((rank found? (rank b x)))
    (and found? rank)))

(defmethod at-index ((b wb-bag) idx)
  (at-rank b idx))

(defmethod least ((b wb-bag))
  (let ((tree (wb-bag-contents b)))
    (if tree
	(let ((val mult (WB-Bag-Tree-Least-Pair tree)))
	  (values val mult t))
      (values nil nil nil))))

(defmethod greatest ((m wb-bag))
  (let ((tree (wb-bag-contents m)))
    (if tree
	(let ((val mult (WB-Bag-Tree-Greatest-Pair tree)))
	  (values val mult t))
      (values nil nil nil))))

(defmethod size ((b wb-bag))
  (WB-Bag-Tree-Total-Count (wb-bag-contents b)))

(defmethod set-size ((b wb-bag))
  (WB-Bag-Tree-Size (wb-bag-contents b)))

;;; Alas, `count' is taken.
(defmethod multiplicity ((b wb-bag) x)
  (WB-Bag-Tree-Multiplicity (wb-bag-contents b) x (tree-set-org-compare-fn (wb-bag-org b))))

(defmethod multiplicity ((s set) x)
  (if (contains? s x) 1 0))

(defmethod with ((b wb-bag) value &optional (multiplicity 1))
  (assert (and (integerp multiplicity) (not (minusp multiplicity))))
  (if (zerop multiplicity) b
    (make-wb-bag (WB-Bag-Tree-With (wb-bag-contents b) value (tree-set-org-compare-fn (wb-bag-org b))
				   multiplicity)
		 (wb-bag-org b))))

(defmethod less ((b wb-bag) value &optional (multiplicity 1))
  (assert (and (integerp multiplicity) (not (minusp multiplicity))))
  (if (zerop multiplicity) b
    (make-wb-bag (WB-Bag-Tree-Less (wb-bag-contents b) value (tree-set-org-compare-fn (wb-bag-org b))
				   multiplicity)
		 (wb-bag-org b))))

(defmethod split-from ((b wb-bag) value)
  (let ((compare-fn (tree-set-org-compare-fn (wb-bag-org b)))
	((new-contents (WB-Bag-Tree-Split-Above (wb-bag-contents b) value compare-fn))))
    (make-wb-bag (if (< 0 (WB-Bag-Tree-Multiplicity (wb-bag-contents b) value compare-fn))
		     (WB-Bag-Tree-With new-contents value compare-fn)
		   new-contents)
		 (wb-bag-org b))))

(defmethod split-above ((b wb-bag) value)
  (make-wb-bag (WB-Bag-Tree-Split-Above (wb-bag-contents b) value (tree-set-org-compare-fn (wb-bag-org b)))
	       (wb-bag-org b)))

(defmethod split-through ((b wb-bag) value)
  (let ((compare-fn (tree-set-org-compare-fn (wb-bag-org b)))
	((new-contents (WB-Bag-Tree-Split-Below (wb-bag-contents b) value compare-fn))))
    (make-wb-bag (if (< 0 (WB-Bag-Tree-Multiplicity (wb-bag-contents b) value compare-fn))
		     (WB-Bag-Tree-With new-contents value compare-fn)
		   new-contents)
		 (wb-bag-org b))))

(defmethod split-below ((b wb-bag) value)
  (make-wb-bag (WB-Bag-Tree-Split-Below (wb-bag-contents b) value (tree-set-org-compare-fn (wb-bag-org b)))
	       (wb-bag-org b)))

(defmethod union ((b1 bag) (b2 bag) &key)
  "Fallback method for mixed implementations."
  (let ((result b1))
    (do-bag-pairs (x n2 b2)
      (let ((n1 (multiplicity result x)))
	(when (< n1 n2)
	  (includef result x (- n2 n1)))))
    result))

(defmethod union ((b1 wb-bag) (b2 wb-bag) &key)
  (if-same-wb-bag-orgs (b1 b2 tsorg)
      (make-wb-bag (WB-Bag-Tree-Union (wb-bag-contents b1) (wb-bag-contents b2) (tree-set-org-compare-fn tsorg))
		   tsorg)
    (call-next-method)))

(defmethod union ((b bag) (s set) &key)
  "Fallback method for mixed implementations."
  (let ((result b))
    (do-set (x s)
      (unless (contains? result x)
	(setq result (with result x))))
    result))

(defmethod union ((b wb-bag) (s wb-set) &key)
  (let ((scmp (wb-set-compare-fn s))
	(bcmp (tree-set-org-compare-fn (wb-bag-org b))))
    (if (eq scmp bcmp)
	(make-wb-bag (WB-Bag-Tree-Union (WB-Set-Tree-To-Bag-Tree (wb-set-contents s))
					(wb-bag-contents b) bcmp)
		     (wb-bag-org b))
      (call-next-method))))

(defmethod union ((s set) (b bag) &key)
  "Fallback method for mixed implementations."
  (let ((result (convert 'bag s)))
    (do-bag-pairs (x n b)
      (setq result (with result x (- n (if (contains? s x) 1 0)))))
    result))

(defmethod union ((s wb-set) (b wb-bag) &key)
  (let ((scmp (wb-set-compare-fn s))
	(bcmp (tree-set-org-compare-fn (wb-bag-org b))))
    (if (eq scmp bcmp)
	(make-wb-bag (WB-Bag-Tree-Union (WB-Set-Tree-To-Bag-Tree (wb-set-contents s))
					(wb-bag-contents b) bcmp)
		     (wb-set-org s))
      (call-next-method))))

(defmethod bag-sum ((b1 bag) (b2 bag))
  "Fallback method for mixed implementations."
  (let ((result b1))
    (do-bag-pairs (x n b2)
      (includef result x n))
    result))

(defmethod bag-sum ((b1 wb-bag) (b2 wb-bag))
  (if-same-wb-bag-orgs (b1 b2 tsorg)
      (make-wb-bag (WB-Bag-Tree-Sum (wb-bag-contents b1) (wb-bag-contents b2) (tree-set-org-compare-fn tsorg))
		   tsorg)
    (call-next-method)))

(defmethod bag-sum ((b bag) (s set))
  "Fallback method for mixed implementations."
  (let ((result b))
    (do-set (x s)
      (setq result (with result x)))
    result))

(defmethod bag-sum ((b wb-bag) (s wb-set))
  (let ((scmp (wb-set-compare-fn s))
	(bcmp (tree-set-org-compare-fn (wb-bag-org b))))
    (if (eq scmp bcmp)
	(make-wb-bag (WB-Bag-Tree-Sum (WB-Set-Tree-To-Bag-Tree (wb-set-contents s))
				      (wb-bag-contents b) bcmp)
		     (wb-bag-org b))
      (call-next-method))))

(defmethod bag-sum ((s set) (b bag))
  "Fallback method for mixed implementations."
  (let ((result (convert 'bag s)))
    (do-bag-pairs (x n b)
      (setq result (with result x n)))
    result))

(defmethod bag-sum ((s wb-set) (b wb-bag))
  (let ((scmp (wb-set-compare-fn s))
	(bcmp (tree-set-org-compare-fn (wb-bag-org b))))
    (if (eq scmp bcmp)
	(make-wb-bag (WB-Bag-Tree-Sum (WB-Set-Tree-To-Bag-Tree (wb-set-contents s))
				      (wb-bag-contents b) bcmp)
		     (wb-set-org s))
      (call-next-method))))

(defmethod intersection ((b1 bag) (b2 bag) &key)
  "Fallback method for mixed implementations."
  (let ((result (empty-bag-like b1)))
    (do-bag-pairs (x n2 b2)
      (includef result x (min (multiplicity b1 x) n2)))
    result))

(defmethod intersection ((b1 wb-bag) (b2 wb-bag) &key)
  (if-same-wb-bag-orgs (b1 b2 tsorg)
      (make-wb-bag (WB-Bag-Tree-Intersect (wb-bag-contents b1) (wb-bag-contents b2)
					  (tree-set-org-compare-fn tsorg))
		   tsorg)
    (call-next-method)))

(defmethod intersection ((b bag) (s set) &key)
  "Fallback method for mixed implementations."
  (let ((result (empty-set-like b)))
    (do-bag-pairs (x n b)
      (declare (ignore n))
      (when (contains? s x)
	(includef result x)))
    result))

(defmethod intersection ((b wb-bag) (s wb-set) &key)
  (let ((scmp (wb-set-compare-fn s))
	(bcmp (tree-set-org-compare-fn (wb-bag-org b))))
    (if (eq scmp bcmp)
	(make-wb-set (WB-Set-Tree-Intersect (WB-Bag-Tree-To-Set-Tree (wb-bag-contents b))
					    (wb-set-contents s) bcmp)
		     (wb-bag-org b))
      (call-next-method))))

(defmethod intersection ((s set) (b bag) &key)
  "Fallback method for mixed implementations."
  (let ((result (empty-set-like s)))
    (do-bag-pairs (x n b)
      (declare (ignore n))
      (when (contains? s x)
	(includef result x)))
    result))

(defmethod intersection ((s wb-set) (b wb-bag) &key)
  (let ((scmp (wb-set-compare-fn s))
	(bcmp (tree-set-org-compare-fn (wb-bag-org b))))
    (if (eq scmp bcmp)
	(make-wb-set (WB-Set-Tree-Intersect (WB-Bag-Tree-To-Set-Tree (wb-bag-contents b))
					    (wb-set-contents s) bcmp)
		     (wb-set-org s))
      (call-next-method))))

(defmethod bag-product ((b1 bag) (b2 bag))
  "Fallback method for mixed implementations."
  (let ((result (empty-bag-like b1)))
    (do-bag-pairs (x n2 b2)
      (includef result x (* (multiplicity b1 x) n2)))
    result))

(defmethod bag-product ((b1 wb-bag) (b2 wb-bag))
  (if-same-wb-bag-orgs (b1 b2 tsorg)
      (make-wb-bag (WB-Bag-Tree-Product (wb-bag-contents b1) (wb-bag-contents b2)
					(tree-set-org-compare-fn tsorg))
		   tsorg)
    (call-next-method)))

(defmethod bag-product ((b bag) (s set))
  "Fallback method for mixed implementations."
  (let ((result (empty-bag-like b)))
    (do-bag-pairs (x n b)
      (when (contains? s x)
	(includef result x n)))
    result))

(defmethod bag-product ((b wb-bag) (s wb-set))
  (let ((scmp (wb-set-compare-fn s))
	(bcmp (tree-set-org-compare-fn (wb-bag-org b))))
    (if (eq scmp bcmp)
	(make-wb-bag (WB-Bag-Tree-Product (WB-Set-Tree-To-Bag-Tree (wb-set-contents s))
					  (wb-bag-contents b) bcmp)
		     (wb-bag-org b))
      (call-next-method))))

(defmethod bag-product ((s set) (b bag))
  "Fallback method for mixed implementations."
  (let ((result (empty-bag-like s)))
    (do-bag-pairs (x n b)
      (when (contains? s x)
	(includef result x n)))
    result))

(defmethod bag-product ((s wb-set) (b wb-bag))
  (let ((scmp (wb-set-compare-fn s))
	(bcmp (tree-set-org-compare-fn (wb-bag-org b))))
    (if (eq scmp bcmp)
	(make-wb-bag (WB-Bag-Tree-Product (WB-Set-Tree-To-Bag-Tree (wb-set-contents s))
					  (wb-bag-contents b) bcmp)
		     (wb-set-org s))
      (call-next-method))))

(defmethod bag-difference ((b1 bag) (b2 bag))
  "Fallback method for mixed implementations."
  (let ((result b1))
    (do-bag-pairs (x n2 b2)
      (excludef result x n2))
    result))

(defmethod bag-difference ((b1 wb-bag) (b2 wb-bag))
  (if-same-wb-bag-orgs (b1 b2 tsorg)
      (make-wb-bag (WB-Bag-Tree-Diff (wb-bag-contents b1) (wb-bag-contents b2)
				     (tree-set-org-compare-fn tsorg))
		   tsorg)
    (call-next-method)))

(defmethod bag-difference ((b bag) (s set))
  "Fallback method for mixed implementations."
  (let ((result b))
    (do-set (x s)
      (excludef result x))
    result))

(defmethod bag-difference ((b wb-bag) (s wb-set))
  (let ((scmp (wb-set-compare-fn s))
	(bcmp (tree-set-org-compare-fn (wb-bag-org b))))
    (if (eq scmp bcmp)
	(make-wb-bag (WB-Bag-Tree-Diff (wb-bag-contents b)
				       (WB-Set-Tree-To-Bag-Tree (wb-set-contents s)) bcmp)
		     (wb-bag-org b))
      (call-next-method))))

(defmethod bag-difference ((s set) (b bag))
  "Fallback method for mixed implementations."
  (let ((result (convert 'bag s)))
    (do-bag-pairs (x n b)
      (declare (ignore n))
      (excludef result x))
    result))

(defmethod bag-difference ((s wb-set) (b wb-bag))
  (let ((scmp (wb-set-compare-fn s))
	(bcmp (tree-set-org-compare-fn (wb-bag-org b))))
    (if (eq scmp bcmp)
	(make-wb-bag (WB-Bag-Tree-Diff (WB-Set-Tree-To-Bag-Tree (wb-set-contents s))
				       (wb-bag-contents b) bcmp)
		     (wb-set-org s))
      (call-next-method))))

(defmethod subbag? ((b1 bag) (b2 bag))
  "Fallback method for mixed implementations."
  (do-bag-pairs (x n1 b1 t)
    (unless (<= n1 (multiplicity b2 x))
      (return nil))))

(defmethod subbag? ((b1 wb-bag) (b2 wb-bag))
  (if-same-wb-bag-orgs (b2 b2 tsorg)
      (WB-Bag-Tree-Subbag? (wb-bag-contents b1) (wb-bag-contents b2) (tree-set-org-compare-fn tsorg))
    (call-next-method)))

(defmethod subbag? ((s set) (b bag))
  (do-set (x s t)
    (unless (contains? b x)
      (return nil))))

(defmethod subbag? ((b bag) (s set))
  (do-bag-pairs (x n b t)
    (unless (and (= n 1) (contains? s x))
      (return nil))))

;;; I had `subbag?' specializations for (`wb-set' `wb-bag') and (`wb-bag' `wb-set') here, but
;;; they were not well implemented, calling `WB-Set-Tree-To-Bag-Tree' first.  Although that's
;;; technically O(n), the constant factor is terrible (not to mention all the consing).

(defun proper-subbag? (sub super)
  "Returns true iff `sub' is a proper subbag of `super', that is, for every
member of `sub', `super' contains the same value with at least the same
multiplicity, but the two bags are not equal."
  (and (subbag? sub super)
       (< (size sub) (size super))))

(defmethod disjoint? ((b1 bag) (b2 bag))
  "Fallback method for mixed implementations."
  (let ((b1 b2 (if (< (size b1) (size b2))
		   (values b2 b1)
		 (values b1 b2))))
    (do-bag-pairs (x n b2 t)
      (declare (ignore n))
      (when (contains? b1 x)
	(return nil)))))

(defmethod disjoint? ((b1 wb-bag) (b2 wb-bag))
  (if-same-wb-bag-orgs (b1 b2 tsorg)
      (WB-Bag-Tree-Disjoint? (wb-bag-contents b1) (wb-bag-contents b2) (tree-set-org-compare-fn tsorg))
    (call-next-method)))

(defmethod disjoint? ((b wb-bag) (s wb-set))
  (bag-set-disjoint? b s))

(defmethod disjoint? ((s wb-set) (b wb-bag))
  (bag-set-disjoint? b s))

(defun bag-set-disjoint? (b s)
  ;; Too lazy to write the WB hedge algorithm.  Maybe l8r.
  (if (< (size s) (set-size b))
      (do-set (x s t)
	(when (contains? b x)
	  (return nil)))
    (do-bag-pairs (x c b t)
      (declare (ignore c))
      (when (contains? s x)
	(return nil)))))

(defmethod compare ((b1 wb-bag) (b2 wb-bag))
  (if-same-wb-bag-orgs (b1 b2 tsorg)
      (WB-Bag-Tree-Compare (wb-bag-contents b1) (wb-bag-contents b2) (tree-set-org-compare-fn tsorg))
    ;; See `define-wb-set-method compare' above.
    (let ((b1-cfn-name (tree-set-org-compare-fn-name (wb-bag-org b1)))
	  (b2-cfn-name (tree-set-org-compare-fn-name (wb-bag-org b2)))
	  ((name-comp (compare b1-cfn-name b2-cfn-name))))
      (ecase name-comp
	((:less :greater)
	  name-comp)
	(:equal
	  (compare (convert 'wb-bag b1 :compare-fn-name b1-cfn-name)
		   (convert 'wb-bag b2 :compare-fn-name b1-cfn-name)))
	(:unequal
	  (error "Can't compare wb-bags with uninterned compare-fn-names with same symbol-name"))))))

(defmethod hash-value ((b wb-bag))
  ;; I expect this to be rarely used, so I don't want to make everybody pay the cost of a
  ;; cache slot.  So instead, I bound the number of elements to hash ... let's say 32.
  (let ((result 0)
	(i 0)
	(mult 1))
    (do-wb-bag-tree-pairs (x n (wb-bag-contents b))
      (hash-mixf result (hash-multiply (hash-multiply n mult) (hash-value-fixnum x)))
      (setq mult (hash-multiply mult 13))
      (when (= (incf i) 32)
	(return)))
    result))

(defgeneric internal-do-bag-pairs (bag elt-fn value-fn)
  (:documentation
    "Calls `elt-fn' on successive pairs of the bag (the second argument is
the multiplicity); when done, calls `value-fn' on no arguments and returns the
result(s).  This is called by `do-bag' to provide for the possibility of
different bag implementations; it is not for public use.  `elt-fn' and
`value-fn' must be function objects, not symbols."))

(defmethod internal-do-bag-pairs ((b wb-bag) elt-fn value-fn)
  (declare (optimize (speed 3) (safety 0))
	   (type function elt-fn value-fn))
  (Do-WB-Bag-Tree-Pairs (x n (wb-bag-contents b) (funcall value-fn))
    (funcall elt-fn x n)))

(defmethod iterator ((b wb-bag) &key pairs?)
  (if pairs?
      (Make-WB-Bag-Tree-Pair-Iterator (wb-bag-contents b))
    (Make-WB-Bag-Tree-Iterator (wb-bag-contents b))))

(defmethod fun-iterator ((s wb-bag) &key pairs? from-end?)
  (if pairs?
      (if from-end?
	  (WB-Bag-Tree-Pair-Rev-Fun-Iter (wb-bag-contents s))
	(WB-Bag-Tree-Pair-Fun-Iter (wb-bag-contents s)))
    (if from-end?
	(WB-Bag-Tree-Rev-Fun-Iter (wb-bag-contents s))
      (WB-Bag-Tree-Fun-Iter (wb-bag-contents s)))))

(define-methods (filter fset2:filter) ((pred function) (b bag))
  (bag-filter pred b))

(define-methods (filter fset2:filter) ((pred symbol) (b bag))
  (bag-filter (coerce-to-function pred) b))

(defmethod filter ((pred map) (b bag))
  (bag-filter (fn (x) (lookup pred x)) b))
(defmethod fset2:filter ((pred map) (b bag))
  (bag-filter (fn (x) (fset2:lookup pred x)) b))

(defun bag-filter (pred b)
  (let ((result (empty-bag-like b)))
    (do-bag-pairs (x n b)
      (when (funcall pred x)
	(setq result (with result x n))))
    result))

(define-methods (filter fset2:filter) ((pred set) (b bag))
  (bag-product (convert 'bag pred) b))

(define-methods (filter fset2:filter) ((pred bag) (b bag))
  ;; Not quite the same as bag intersection.
  (bag-filter (fn (x) (contains? pred x)) b))

(defmethod filter-pairs ((pred function) (b bag))
  (bag-filter-pairs pred b))

(defmethod filter-pairs ((pred symbol) (b bag))
  (bag-filter-pairs (coerce-to-function pred) b))

(defun bag-filter-pairs (pred b)
  (let ((result (empty-bag-like b)))
    (do-bag-pairs (x n b)
      (when (funcall pred x n)
	(setq result (with result x n))))
    result))

(define-methods (image fset2:image) ((fn function) (b bag) &key compare-fn-name)
  (bag-image fn b compare-fn-name))

(define-methods (image fset2:image) ((fn symbol) (b bag) &key compare-fn-name)
  (bag-image (coerce-to-function fn) b compare-fn-name))

(defmethod image ((fn map) (b bag) &key compare-fn-name)
  (bag-image (fn (x) (lookup fn x)) b compare-fn-name))
(defmethod fset2:image ((fn map) (b bag) &key compare-fn-name)
  (bag-image (fn (x) (fset2:lookup fn x)) b compare-fn-name))

(define-methods (image fset2:image) ((fn set) (b bag) &key compare-fn-name)
  (bag-image (fn (x) (lookup fn x)) b compare-fn-name))

(define-methods (image fset2:image) ((fn bag) (b bag) &key compare-fn-name)
  (bag-image (fn (x) (lookup fn x)) b compare-fn-name))

(defun bag-image (fn b compare-fn-name)
  (declare (type function fn))
  (let ((org (wb-bag-org (if compare-fn-name (empty-wb-bag compare-fn-name) b)))
	(result nil))
    (do-bag-pairs (x n b)
      (setq result (WB-Bag-Tree-With result (funcall fn x) (tree-set-org-compare-fn org) n)))
    (make-wb-bag result org)))

(defmethod reduce ((fn function) (b bag) &key key (initial-value nil init?))
  (bag-reduce fn b initial-value (and key (coerce-to-function key)) init?))

(defmethod reduce ((fn symbol) (b bag) &key key (initial-value nil init?))
  (bag-reduce (coerce-to-function fn) b initial-value (and key (coerce-to-function key))
	      init?))

(defun bag-reduce (fn b initial-value key init?)
  (declare (optimize (speed 3) (safety 0))
	   (type function fn)
	   (type (or function null) key))
  (let ((result initial-value)
	(call-fn? init?))
    (if (and (not init?) (empty? b))
	(setq result (funcall fn))
      (do-bag (x b)
	(if call-fn?
	    (setq result (funcall fn result (if key (funcall key x) x)))
	  (setq result (if key (funcall key x) x)
		call-fn? t))))
    result))

(defmethod convert ((to-type (eql 'bag)) (b bag) &key)
  b)

(defmethod convert ((to-type (eql 'wb-bag)) (b bag) &key compare-fn-name)
  (convert-to-wb-bag b nil
    (let ((tree nil))
      (do-bag-pairs (x n b tree)
	(setq tree (WB-Bag-Tree-With tree x compare-fn n))))))

(defmethod convert ((to-type (eql 'wb-bag)) (b wb-bag) &key compare-fn-name)
  (convert-to-wb-bag b (eq compare-fn (tree-set-org-compare-fn (wb-bag-org b)))
    (let ((tree nil))
      (do-wb-bag-tree-pairs (x n (wb-bag-contents b) tree)
	(setq tree (WB-Bag-Tree-With tree x compare-fn n))))))

(define-convert-methods (set fset2:set) ((b wb-bag) &key)
  (make-wb-set (WB-Bag-Tree-To-Set-Tree (wb-bag-contents b)) (wb-bag-org b)))

(defmethod convert ((to-type (eql 'wb-set)) (b wb-bag) &key compare-fn-name)
  (convert-to-wb-set b nil
    (if (eq compare-fn (tree-set-org-compare-fn (wb-bag-org b)))
	(WB-Bag-Tree-To-Set-Tree (wb-bag-contents b))
      (let ((result nil))
	(do-wb-bag-tree-pairs (x n (wb-bag-contents b) result)
	  (declare (ignore n))
	  (setq result (WB-Set-Tree-With result x compare-fn)))))))

(defmethod convert ((to-type (eql 'bag)) (s wb-set) &key)
  (make-wb-bag (WB-Set-Tree-To-Bag-Tree (wb-set-contents s)) (wb-set-org s)))

(defmethod convert ((to-type (eql 'wb-bag)) (s wb-set) &key compare-fn-name)
  (convert-to-wb-bag s nil
    (if (eq compare-fn (wb-set-compare-fn s))
	(WB-Set-Tree-To-Bag-Tree (wb-set-contents s))
      (let ((result nil))
	(do-wb-set-tree-members (x (wb-set-contents s) result)
	  (setq result (WB-Bag-Tree-With result x compare-fn)))))))

(defmethod convert ((to-type (eql 'bag)) (s set) &key)
  (wb-bag-from-set s))
(defmethod convert ((to-type (eql 'wb-bag)) (s set) &key compare-fn-name)
  (wb-bag-from-set s compare-fn-name))
(defun wb-bag-from-set (s &optional compare-fn-name)
  (convert-to-wb-bag s nil
    (let ((tree nil))
      (do-set (x s tree)
	(setq tree (WB-Bag-Tree-With tree x compare-fn))))))

(defmethod convert ((to-type (eql 'list)) (b bag) &key pairs?)
  (declare (optimize (speed 3) (safety 0)))
  (if pairs?
      (bag-to-alist b)
    (let ((result nil))
      (do-bag (value b)
	(push value result))
      (nreverse result))))

(defmethod convert ((to-type (eql 'vector)) (b bag) &key pairs?)
  (coerce (convert 'list b :pairs? pairs?) 'vector))

(defmethod convert ((to-type (eql 'alist)) (b bag) &key)
  (bag-to-alist b))
(defun bag-to-alist (b)
  (declare (optimize (speed 3) (safety 0)))
  (let ((result nil))
    (do-bag-pairs (value count b)
      (push (cons value count) result))
    (nreverse result)))

(defmethod convert ((to-type (eql 'bag)) (l list) &key input-sorted? pairs? from-type)
  (wb-bag-from-list l input-sorted? (or pairs? (eq from-type 'alist))))

(defmethod convert ((to-type (eql 'wb-bag)) (l list) &key input-sorted? pairs? from-type compare-fn-name)
  (wb-bag-from-list l input-sorted? (or pairs? (eq from-type 'alist)) compare-fn-name))

(defun wb-bag-from-list (l input-sorted? pairs? &optional compare-fn-name)
  (convert-to-wb-bag l nil
    (if input-sorted?
	(WB-Bag-Tree-From-Sorted-Iterable (the function (iterator l)) (length l) pairs? compare-fn)
      (WB-Bag-Tree-From-List l pairs? compare-fn))))

(defmethod convert ((to-type (eql 'bag)) (s seq) &key input-sorted? pairs?)
  (wb-bag-from-sequence s input-sorted? pairs?))

(defmethod convert ((to-type (eql 'wb-bag)) (s seq) &key input-sorted? pairs? compare-fn-name)
  (wb-bag-from-sequence s input-sorted? pairs? compare-fn-name))

(defmethod convert ((to-type (eql 'bag)) (s sequence) &key input-sorted? pairs?)
  (wb-bag-from-sequence s input-sorted? pairs?))

(defmethod convert ((to-type (eql 'wb-bag)) (s sequence) &key input-sorted? pairs? compare-fn-name)
  (wb-bag-from-sequence s input-sorted? pairs? compare-fn-name))

(defun wb-bag-from-sequence (s input-sorted? pairs? &optional compare-fn-name)
  (convert-to-wb-bag s nil
    (if input-sorted?
	(WB-Bag-Tree-From-Sorted-Iterable (the function (iterator s)) (size s) pairs? compare-fn)
      (WB-Bag-Tree-From-Iterable (the function (iterator s)) pairs? compare-fn))))

(defmethod find (item (b bag) &key key test)
  (declare (optimize (speed 3) (safety 0)))
  (let ((test default? (coerce-to-function-or-equal? test)))
    (if key
        (let ((key (coerce-to-function key)))
          (do-bag-pairs (x n b nil)
            (declare (ignore n))
            (when (funcall test item (funcall key x))
              (return x))))
        (if (and default? (eq (compare-fn b) #'compare))
            (nth-value 1 (lookup b item))
          (do-bag-pairs (x n b nil)
	    (declare (ignore n))
	    (when (funcall test item x)
	      (return x)))))))

(defmethod find-if (pred (b bag) &key key)
  (declare (optimize (speed 3) (safety 0)))
  (let ((pred (coerce-to-function pred)))
    (if key
	(let ((key (coerce-to-function key)))
	  (do-bag-pairs (x n b nil)
	    (declare (ignore n))
	    (when (funcall pred (funcall key x))
	      (return x))))
      (do-bag-pairs (x n b nil)
	(declare (ignore n))
	(when (funcall pred x)
	  (return x))))))

(defmethod find-if-not (pred (b bag) &key key)
  (declare (optimize (speed 3) (safety 0)))
  (let ((pred (coerce-to-function pred)))
    (find-if #'(lambda (x) (not (funcall pred x))) b :key key)))

(defmethod count (item (b bag) &key key test)
  (declare (optimize (speed 3) (safety 0)))
  (let ((test default? (coerce-to-function-or-equal? test)))
    (if key
	(let ((key (coerce-to-function key))
              (total 0))
          (do-bag-pairs (x n b total)
            (when (funcall test item (funcall key x))
              (setq total (gen + total n)))))
        (if (and default? (eq (compare-fn b) #'compare))
            (multiplicity b item)
          (let ((total 0))
	    (do-bag-pairs (x n b total)
	      (when (funcall test item x)
		(setq total (gen + total n)))))))))

(defmethod count-if (pred (b bag) &key key)
  (declare (optimize (speed 3) (safety 0)))
  (let ((pred (coerce-to-function pred))
	(total 0))
    (if key
	(let ((key (coerce-to-function key)))
	  (do-bag-pairs (x n b total)
	    (when (funcall pred (funcall key x))
	      (setq total (gen + total n)))))
      (do-bag-pairs (x n b total)
	(when (funcall pred x)
	  (setq total (gen + total n)))))))

(defmethod count-if-not (pred (s bag) &key key)
  (declare (optimize (speed 3) (safety 0)))
  (let ((pred (coerce-to-function pred)))
    (count-if #'(lambda (x) (not (funcall pred x))) s :key key)))

(defun print-wb-bag (bag stream level)
  (declare (ignore level))
  (pprint-logical-block (stream nil :prefix "#{%"
				    :suffix (let ((tsorg (wb-bag-org bag)))
					      (if (eq (tree-set-org-compare-fn-name tsorg) 'compare) " %}"
						(format nil " %}[~S]" (tree-set-org-compare-fn-name tsorg)))))
    (let ((i 0))
      (do-bag-pairs (x n bag)
        (pprint-pop)
        (write-char #\Space stream)
        (pprint-newline :linear stream)
        (incf i)
        (if (> n 1)
	    ;; There might be a bag entry for 'quote or 'function...
	    (let (#+sbcl (sb-pretty:*pprint-quote-with-syntactic-sugar* nil))
	      (princ "#%" stream)
	      (write `(,x ,n) :stream stream))
          (write x :stream stream))))))

(defmethod make-load-form ((b wb-bag) &optional environment)
  (declare (ignore environment))
  `(convert 'wb-bag ',(convert 'alist b) :from-type 'alist
					 :compare-fn-name ',(tree-set-org-compare-fn-name
							      (wb-bag-org b))))


;;; ================================================================================
;;; Maps

(defstruct (tree-map-org
	     (:constructor make-tree-map-org (key-compare-fn-name key-compare-fn
					      val-compare-fn-name val-compare-fn))
	     (:predicate tree-map-org?)
	     (:copier nil))
  (key-compare-fn-name nil :type symbol :read-only t)
  (key-compare-fn nil :type function :read-only t)
  (val-compare-fn-name nil :type symbol :read-only t)
  (val-compare-fn nil :type function :read-only t))

(defparameter +fset-default-tree-map-org+ (make-tree-map-org 'compare #'compare 'compare #'compare))

(declaim (inline make-wb-map))

(defstruct (wb-map
	     (:include map)
	     (:constructor make-wb-map (contents org default))
	     (:predicate wb-map?)
	     (:print-function print-wb-map)
	     (:copier nil))
  "A class of functional maps represented as weight-balanced binary trees.  This is
the default implementation of maps in FSet."
  (contents nil :read-only t)
  (org nil :type tree-map-org :read-only t))

(defparameter +empty-wb-map+ (make-wb-map nil +fset-default-tree-map-org+ nil))

(defparameter +empty-wb-map/no-default+ (make-wb-map nil +fset-default-tree-map-org+ 'no-default))

(declaim (inline fset2-default))
(defun fset2-default (default? default no-default?)
  (if (and default? no-default?)
      (error "Both a default and `no-default?' specified")
    (cond (default? default)
	  (no-default? 'no-default)
	  (t nil))))

(declaim (inline empty-map))
(defun empty-map (&optional default)
  "Returns an empty map of the default implementation."
  (if default (make-wb-map nil +fset-default-tree-map-org+ default)
    +empty-wb-map+))
;;; `fset2:empty-map' is below

(declaim (inline empty-wb-map fset2:empty-wb-map))
(defun empty-wb-map (&optional default key-compare-fn-name val-compare-fn-name)
  "Returns an empty wb-map with the specified default and comparison functions."
  (if (and (null key-compare-fn-name) (null val-compare-fn-name))
      (if (null default)
	  +empty-wb-map+
	(make-wb-map nil +fset-default-tree-map-org+ default))
    (empty-wb-custom-map default (or key-compare-fn-name 'compare) (or val-compare-fn-name 'compare))))
(defun fset2:empty-wb-map (&key (default nil default?) no-default? key-compare-fn-name val-compare-fn-name)
  "Returns an empty wb-map with the specified default and comparison functions.
The map's default is `nil' unless a different default is supplied, or
`no-default?' is true."
  ;; The idea here is to inline the keyword argument processing and the default selection, hopefully
  ;; all of which will constant-fold down to just the default in almost all cases.
  (empty-wb-map-internal (fset2-default default? default no-default?) key-compare-fn-name val-compare-fn-name))

(defun empty-wb-map-internal (default key-compare-fn-name val-compare-fn-name)
  ;; This has gotten too big to inline.
  (cond ((or key-compare-fn-name val-compare-fn-name)
	 (empty-wb-custom-map default (or key-compare-fn-name 'compare) (or val-compare-fn-name 'compare)))
	((null default)
	 +empty-wb-map+)
	((eq default 'no-default)
	 +empty-wb-map/no-default+)
	(t (make-wb-map nil +fset-default-tree-map-org+ default))))

(deflex +empty-wb-custom-map-cache+ (make-hash-table :test 'equal))

(defun empty-wb-custom-map (default key-compare-fn-name val-compare-fn-name)
  (assert (and key-compare-fn-name (symbolp key-compare-fn-name)
	       (symbol-package key-compare-fn-name))
	  () "key-compare-fn-name must be a nonnull interned symbol")
  (assert (and val-compare-fn-name (symbolp val-compare-fn-name)
	       (symbol-package val-compare-fn-name))
	  () "val-compare-fn-name must be a nonnull interned symbol")
  (if (and (eq key-compare-fn-name 'compare) (eq val-compare-fn-name 'compare))
      (if (null default) +empty-wb-map+
	(make-wb-map nil +fset-default-tree-map-org+ default))
    ;; &&& This caches one default per type.  We could use a two-level map to cache multiple defaults,
    ;; but the inner maps would have to be custom wb-maps, whose creation couldn't call this function (!).
    ;; Alternatively, the cached default could always be nil, as it is for the default org.
    (let ((cache-key (list key-compare-fn-name val-compare-fn-name))
	  ((prev-instance (gethash cache-key +empty-wb-custom-map-cache+)))
	  (key-compare-fn (symbol-function key-compare-fn-name))
	  (val-compare-fn (symbol-function val-compare-fn-name)))
      (if (and prev-instance
	       (let ((prev-org (wb-map-org prev-instance)))
		 (and (eq key-compare-fn (tree-map-org-key-compare-fn prev-org))
		      (eq val-compare-fn (tree-map-org-val-compare-fn prev-org)))))
	  (if (equal?-cmp default (map-default prev-instance) val-compare-fn)
	      prev-instance
	    (setf (gethash cache-key +empty-wb-custom-map-cache+)
		  (make-wb-map nil (wb-map-org prev-instance) default)))
	(setf (gethash cache-key +empty-wb-custom-map-cache+)
	      (make-wb-map nil (make-tree-map-org key-compare-fn-name key-compare-fn
						  val-compare-fn-name val-compare-fn)
			   default))))))

(defmethod empty-map-like ((m wb-map))
  (let ((tmorg (wb-map-org m)))
    (empty-wb-custom-map (map-default m) (tree-map-org-key-compare-fn-name tmorg)
			 (tree-map-org-val-compare-fn-name tmorg))))

(defmethod key-compare-fn ((m wb-map))
  (tree-map-org-key-compare-fn (wb-map-org m)))

(defmethod val-compare-fn ((m wb-map))
  (tree-map-org-val-compare-fn (wb-map-org m)))

(defmethod key-compare-fn-name ((m wb-map))
  (tree-map-org-key-compare-fn-name (wb-map-org m)))

(defmethod val-compare-fn-name ((m wb-map))
  (tree-map-org-val-compare-fn-name (wb-map-org m)))

(defmethod default ((m map))
  (let ((dflt (map-default m)))
    (if (eq dflt 'no-default) (values nil nil)
      (values dflt t))))

(defmethod with-default ((m wb-map) new-default)
  (make-wb-map (wb-map-contents m) (wb-map-org m) new-default))

(defmethod fset2:without-default ((m wb-map))
  (make-wb-map (wb-map-contents m) (wb-map-org m) 'no-default))

(defmethod empty? ((m wb-map))
  (null (wb-map-contents m)))

(defmethod arb ((m wb-map))
  (let ((tree (wb-map-contents m)))
    (if tree
	(let ((key val (WB-Map-Tree-Arb-Pair tree)))
	  (values key val t))
      (values nil nil nil))))

(defmethod least ((m wb-map))
  (let ((tree (wb-map-contents m)))
    (if tree
	(let ((key val (WB-Map-Tree-Least-Pair tree)))
	  (values key val t))
      (values nil nil nil))))

(defmethod greatest ((m wb-map))
  (let ((tree (wb-map-contents m)))
    (if tree
	(let ((key val (WB-Map-Tree-Greatest-Pair tree)))
	  (values key val t))
      (values nil nil nil))))

(defmethod size ((m wb-map))
  (WB-Map-Tree-Size (wb-map-contents m)))

(defmethod contains? ((m wb-map) x &optional (y nil y?))
  (check-three-arguments y? 'contains? 'wb-map)
  (let ((comp (wb-map-org m))
	((val? val (WB-Map-Tree-Lookup (wb-map-contents m) x (tree-map-org-key-compare-fn comp)))))
    (and val? (equal?-cmp val y (tree-map-org-val-compare-fn comp)))))

(define-condition fset2:lookup-error (error)
    ())

(define-condition fset2:map-domain-error (fset2:lookup-error)
    ((map :initarg :map :reader fset2:map-domain-error-map)
     (key :initarg :key :reader fset2:map-domain-error-key))
  (:report (lambda (mde stream)
	     (let ((*print-length* 8)
		   (*print-level* 3))
	       (format stream "Key ~S not found in map ~A, which has no default"
		       (fset2:map-domain-error-key mde) (fset2:map-domain-error-map mde))))))

;;; Even though FSet 1 code will never generate a map with no default, we could have a mixed
;;; FSet 1/2 codebase, so we should still check for that in `fset:lookup'.
(define-methods (lookup fset2:lookup) ((m wb-map) key)
  (let ((val? val (WB-Map-Tree-Lookup (wb-map-contents m) key
				      (tree-map-org-key-compare-fn (wb-map-org m)))))
    ;; Our internal convention is the reverse of the external one.
    (values (if val? val
	      (let ((dflt (map-default m)))
		(if (eq dflt 'no-default)
		    (error 'fset2:map-domain-error :map m :key key)
		  dflt)))
	    val?)))

(defmethod rank ((m wb-map) x)
  (let ((found? rank (WB-Map-Tree-Rank (wb-map-contents m) x
				       (tree-map-org-key-compare-fn (wb-map-org m)))))
    (values (if found? rank (1- rank)) found?)))
(defmethod fset2:rank ((m wb-map) x)
  (let ((found? rank (WB-Map-Tree-Rank (wb-map-contents m) x
				       (tree-map-org-key-compare-fn (wb-map-org m)))))
    (values rank found?)))

(defmethod at-rank ((m wb-map) rank)
  (let ((contents (wb-map-contents m))
	((size (WB-Map-Tree-Size contents))))
    (unless (and (>= rank 0) (< rank size))
      (error 'simple-type-error :datum rank :expected-type `(integer 0 (,size))
	     :format-control "Rank ~D out of bounds on ~A"
	     :format-arguments (list rank m)))
    (WB-Map-Tree-Rank-Pair contents rank)))

(defmethod index ((m wb-map) x)
  (let ((rank found? (rank m x)))
    (and found? rank)))

(defmethod at-index ((m wb-map) idx)
  (at-rank m idx))

(defmethod with ((m wb-map) key &optional (value nil value?))
  (check-three-arguments value? 'with 'wb-map)
  (let ((contents (wb-map-contents m))
	(tmorg (wb-map-org m))
	((new-contents (WB-Map-Tree-With contents key value (tree-map-org-key-compare-fn tmorg)
					 (tree-map-org-val-compare-fn tmorg)))))
    (if (eq new-contents contents)
	m
      (make-wb-map new-contents tmorg (map-default m)))))

(defmethod less ((m wb-map) key &optional (arg2 nil arg2?))
  (declare (ignore arg2))
  (check-two-arguments arg2? 'less 'wb-map)
  (let ((contents (wb-map-contents m))
	(tmorg (wb-map-org m))
	((new-contents range-val (WB-Map-Tree-Less contents key (tree-map-org-key-compare-fn tmorg)))))
    (if (eq new-contents contents)
	m
      (values (make-wb-map new-contents tmorg (map-default m)) range-val))))

(defmethod split-from ((m wb-map) key)
  (let ((tmorg (wb-map-org m))
	((key-compare-fn (tree-map-org-key-compare-fn tmorg))
	 ((new-contents (WB-Map-Tree-Split-Above (wb-map-contents m) key key-compare-fn))
	  (val? val (WB-Map-Tree-Lookup (wb-map-contents m) key key-compare-fn)))))
    (make-wb-map (if val? (WB-Map-Tree-With new-contents key val key-compare-fn (tree-map-org-val-compare-fn tmorg))
		   new-contents)
		 tmorg (map-default m))))

(defmethod split-above ((m wb-map) key)
  (make-wb-map (WB-Map-Tree-Split-Above (wb-map-contents m) key (tree-map-org-key-compare-fn (wb-map-org m)))
	       (wb-map-org m) (map-default m)))

(defmethod split-through ((m wb-map) key)
  (let ((tmorg (wb-map-org m))
	((key-compare-fn (tree-map-org-key-compare-fn tmorg))
	 ((new-contents (WB-Map-Tree-Split-Below (wb-map-contents m) key key-compare-fn))
	  (val? val (WB-Map-Tree-Lookup (wb-map-contents m) key key-compare-fn)))))
    (make-wb-map (if val? (WB-Map-Tree-With new-contents key val key-compare-fn (tree-map-org-val-compare-fn tmorg))
		   new-contents)
		 tmorg (map-default m))))

(defmethod split-below ((m wb-map) key)
  (make-wb-map (WB-Map-Tree-Split-Below (wb-map-contents m) key (tree-map-org-key-compare-fn (wb-map-org m)))
	       (wb-map-org m) (map-default m)))

(defmethod domain ((m wb-map))
  (let ((tmorg (wb-map-org m)))
    (make-wb-set (WB-Map-Tree-Domain (wb-map-contents m))
		 ;; We don't go through `empty-wb-set' here, because that would retrieve the current
		 ;; `symbol-function' of the `key-compare-fn-name', which might have been changed since
		 ;; the map was created.
		 (make-tree-set-org (tree-map-org-key-compare-fn-name tmorg)
				    (tree-map-org-key-compare-fn tmorg)))))

;;; Prior to FSet 1.4.0, this method ignored the defaults, so two maps with the same
;;; key/value pairs but different defaults compared `:equal'.  While that was clearly
;;; a bug, there is a remote chance that someone has inadvertently depended on this
;;; behavior.
(defmethod compare ((map1 wb-map) (map2 wb-map))
  (if-same-wb-map-orgs (map1 map2 tmorg)
      (let ((val-compare-fn (tree-map-org-val-compare-fn tmorg))
	    ((comp (WB-Map-Tree-Compare (wb-map-contents map1) (wb-map-contents map2)
					(tree-map-org-key-compare-fn tmorg) val-compare-fn))))
	(if (member comp '(:less :greater))
	    comp
	  (let ((def-comp (funcall val-compare-fn (map-default map1) (map-default map2))))
	    (if (member def-comp '(:less :greater))
		def-comp
	      (if (or (eq comp ':unequal) (eq def-comp ':unequal))
		  ':unequal
		':equal)))))
    ;; See `define-wb-set-method compare' above.
    (let ((m1-kcfn-name (tree-map-org-key-compare-fn-name (wb-map-org map1)))
	  (m1-vcfn-name (tree-map-org-val-compare-fn-name (wb-map-org map1)))
	  (m2-kcfn-name (tree-map-org-key-compare-fn-name (wb-map-org map2)))
	  (m2-vcfn-name (tree-map-org-val-compare-fn-name (wb-map-org map2)))
	  ((name-comp (compare (list m1-kcfn-name m1-vcfn-name) (list m2-kcfn-name m2-vcfn-name)))))
      (ecase name-comp
	((:less :greater)
	  name-comp)
	(:equal
	  (compare (convert 'wb-map map1 :key-compare-fn-name m1-kcfn-name :val-compare-fn-name m1-vcfn-name)
		   (convert 'wb-map map2 :key-compare-fn-name m1-kcfn-name :val-compare-fn-name m1-vcfn-name)))
	(:unequal
	  (error "Can't compare wb-maps with uninterned compare-fn-names with same symbol-name"))))))

(defmethod hash-value ((m wb-map))
  ;; I expect this to be rarely used, so I don't want to make everybody pay the cost of a
  ;; cache slot.  So instead, I bound the number of pairs to hash ... let's say 32.
  (let ((result 0)
	(i 0)
	(mult 1))
    (do-wb-map-tree-pairs (k v (wb-map-contents m))
      (hash-mixf result (hash-multiply mult (hash-mix (hash-value-fixnum k) (hash-value-fixnum v))))
      (setq mult (hash-multiply mult 13))
      (when (= (incf i) 32)
	(return)))
    result))

(defgeneric internal-do-map (map elt-fn value-fn)
  (:documentation
    "Calls `elt-fn' on successive pairs of the map (as two arguments); when done,
calls `value-fn' on no arguments and returns the result(s).  This is called by
`do-map' to provide for the possibility of different map implementations; it
is not for public use.  `elt-fn' and `value-fn' must be function objects, not
symbols."))

(defmethod internal-do-map ((m wb-map) elt-fn value-fn)
  (declare (optimize (speed 3) (safety 0))
	   (type function elt-fn value-fn))
  (Do-WB-Map-Tree-Pairs (x y (wb-map-contents m) (funcall value-fn))
    (funcall elt-fn x y)))

(defmethod iterator ((m wb-map) &key)
  (Make-WB-Map-Tree-Iterator (wb-map-contents m)))

(defmethod fun-iterator ((s wb-map) &key from-end?)
  (if from-end?
      (WB-Map-Tree-Rev-Fun-Iter (wb-map-contents s))
    (WB-Map-Tree-Fun-Iter (wb-map-contents s))))

(define-methods (filter fset2:filter) ((pred function) (m wb-map))
  (wb-map-filter pred m))

(define-methods (filter fset2:filter) ((pred symbol) (m wb-map))
  (wb-map-filter (coerce-to-function pred) m))

(defun wb-map-filter (pred m)
  (declare (optimize (speed 3) (safety 0)) (type function pred))
  (let ((tmorg (wb-map-org m))
	((key-compare-fn (tree-map-org-key-compare-fn tmorg))
	 (val-compare-fn (tree-map-org-val-compare-fn tmorg)))
	(result nil))
    (do-map (x y m)
      (when (funcall pred x y)
	(setq result (WB-Map-Tree-With result x y key-compare-fn val-compare-fn))))
    (make-wb-map result tmorg (map-default m))))

(defmethod image ((fn function) (m wb-map) &key key-compare-fn-name val-compare-fn-name)
  (wb-map-image fn m key-compare-fn-name val-compare-fn-name (map-default m)))
(defmethod fset2:image ((fn function) (m wb-map) &key key-compare-fn-name val-compare-fn-name)
  ;; We can't call `fn' to compute a new default, because we don't have a corresponding
  ;; domain value.  Copying the default from `m', as FSet1 did, doesn't make sense either;
  ;; in general, the range type is different.
  (wb-map-image fn m key-compare-fn-name val-compare-fn-name 'no-default))

(defmethod image ((fn symbol) (m wb-map) &key key-compare-fn-name val-compare-fn-name)
  (wb-map-image (coerce-to-function fn) m key-compare-fn-name val-compare-fn-name (map-default m)))
(defmethod fset2:image ((fn symbol) (m wb-map) &key key-compare-fn-name val-compare-fn-name)
  (wb-map-image (coerce-to-function fn) m key-compare-fn-name val-compare-fn-name 'no-default))

(defun wb-map-image (fn m key-compare-fn-name val-compare-fn-name default)
  (declare (type function fn))
  (let ((m-org (wb-map-org m))
	((res-org (wb-map-org (empty-wb-map nil (or key-compare-fn-name (tree-map-org-key-compare-fn-name m-org))
					    (or val-compare-fn-name (tree-map-org-val-compare-fn-name m-org))))))
	(result nil))
    (do-wb-map-tree-pairs (x y (wb-map-contents m))
      (let ((new-x new-y (funcall fn x y)))
	(setq result (WB-Map-Tree-With result new-x new-y (tree-map-org-key-compare-fn res-org)
				       (tree-map-org-val-compare-fn res-org)))))
    (make-wb-map result res-org default)))

(defmethod reduce ((fn function) (m map) &key key (initial-value nil init?))
  (map-reduce fn m initial-value (and key (coerce-to-function key)) init?))

(defmethod reduce ((fn symbol) (m map) &key key (initial-value nil init?))
  (map-reduce (coerce-to-function fn) m initial-value (and key (coerce-to-function key))
	      init?))

(defun map-reduce (fn m initial-value key init?)
  (declare (optimize (speed 3) (safety 0))
	   (type function fn)
	   (type (or function null) key))
  (unless init?
    (error 'simple-program-error
	   :format-control "~A on a map requires an initial value"
	   :format-arguments '(reduce)))
  (let ((result initial-value))
    (do-map (x y m)
      (let ((x y (if key (funcall key x y) (values x y))))
	(setq result (funcall fn result x y))))
    result))

(defmethod range ((m wb-map))
  (let ((tmorg (wb-map-org m))
	((set-prototype (empty-wb-set (tree-map-org-val-compare-fn-name tmorg))))
	(result nil))
    (do-map (key val m)
      (declare (ignore key))
      (setq result (WB-Set-Tree-With result val (tree-map-org-val-compare-fn tmorg))))
    (make-wb-set result (wb-set-org set-prototype))))

(defmethod domain-contains? ((m wb-map) x)
  (let ((tmorg (wb-map-org m)))
    (WB-Map-Tree-Lookup (wb-map-contents m) x (tree-map-org-key-compare-fn tmorg))))

(defmethod range-contains? ((m map) x)
  (let ((vcfn (val-compare-fn m)))
    (do-map (k v m)
      (declare (ignore k))
      (when (equal?-cmp v x vcfn)
	(return t)))))

(defmethod map-union ((m1 map) (m2 map) &optional (val-fn (fn (_v1 v2) v2)))
  "Fallback method for mixed implementations."
  (generic-map-union m1 m2 val-fn (let ((dflt1 (map-default m1))
					(dflt2 (map-default m2)))
				    (and (or dflt1 dflt2) (funcall val-fn dflt1 dflt2)))))
(defmethod fset2:map-union ((m1 map) (m2 map) &optional (val-fn (fn (_v1 v2) v2)))
  "Fallback method for mixed implementations."
  (generic-map-union m1 m2 val-fn (map-union-default m1 m2 val-fn)))

(defun generic-map-union (m1 m2 val-fn default)
  (let ((result m1)
	(vcf1 (val-compare-fn m1))
	(m1d (with-default m1 nil))) ; so `lookup' doesn't error
    (do-map (k v2 m2)
      (let ((v1 v1? (lookup m1d k)))
	(if (not v1?)
	    (setf (lookup result k) v2)
	  (unless (equal?-cmp v1 v2 vcf1)
	    (let ((new-v second-val (funcall val-fn v1 v2)))
	      (if (eq second-val ':no-value)
		  (excludef result k)
		(setf (lookup result k) new-v)))))))
    (with-default result default)))

(defun map-union-default (m1 m2 val-fn)
  (let ((dflt1 (map-default m1))
	(dflt2 (map-default m2)))
    (if (eq dflt1 'no-default) dflt2
      (if (eq dflt2 'no-default) dflt1
	(let ((v second-val (funcall val-fn dflt1 dflt2)))
	  (if (eq second-val ':no-value) 'no-default
	    v))))))

(defmethod map-union ((m1 wb-map) (m2 wb-map)
		      &optional (val-fn (fn (_v1 v2) v2)))
  (if-same-wb-map-orgs (m1 m2 tmorg)
      (make-wb-map (WB-Map-Tree-Union (wb-map-contents m1) (wb-map-contents m2)
				      (coerce val-fn 'function) (tree-map-org-key-compare-fn tmorg))
		   tmorg (let ((dflt1 (map-default m1))
			       (dflt2 (map-default m2)))
			   (and (or dflt1 dflt2) (funcall val-fn dflt1 dflt2))))
    (call-next-method)))
(defmethod fset2:map-union ((m1 wb-map) (m2 wb-map)
			    &optional (val-fn (fn (_v1 v2) v2)))
  (if-same-wb-map-orgs (m1 m2 tmorg)
      (make-wb-map (WB-Map-Tree-Union (wb-map-contents m1) (wb-map-contents m2)
				      (coerce val-fn 'function) (tree-map-org-key-compare-fn tmorg))
		   tmorg (map-union-default m1 m2 val-fn))
    (call-next-method)))

(defmethod map-intersection ((m1 map) (m2 map) &optional (val-fn (fn (_v1 v2) v2)))
  "Fallback method for mixed implementations."
  (generic-map-intersection m1 m2 val-fn (let ((dflt1 (map-default m1))
					       (dflt2 (map-default m2)))
					   (and (or dflt1 dflt2) (funcall val-fn dflt1 dflt2)))))
(defmethod fset2:map-intersection ((m1 map) (m2 map) &optional (val-fn (fn (_v1 v2) v2)))
  "Fallback method for mixed implementations."
  (generic-map-intersection m1 m2 val-fn (map-intersection-default m1 m2 val-fn)))

(defun generic-map-intersection (m1 m2 val-fn default)
  (let ((result (empty-map-like m1))
	(vcf1 (val-compare-fn m1))
	(m2d (with-default m2 nil))) ; prevent `lookup' errors
    (do-map (k v1 m1)
      (let ((v2 v2? (lookup m2d k)))
	(when (and v2? (not (equal?-cmp v1 v2 vcf1)))
	  (let ((new-v second-val (funcall val-fn v1 v2)))
	    (unless (eq second-val ':no-value)
	      (setf (lookup result k) new-v))))))
    (with-default result default)))

(defun map-intersection-default (m1 m2 val-fn)
  (let ((dflt1 (map-default m1))
	(dflt2 (map-default m2)))
    (if (and (not (eq dflt1 'no-default)) (not (eq dflt2 'no-default)))
	(let ((v second-val (funcall val-fn dflt1 dflt2)))
	  (if (eq second-val ':no-value) 'no-default
	    v))
      'no-default)))

(defmethod map-intersection ((m1 wb-map) (m2 wb-map)
			     &optional (val-fn (fn (_v1 v2) v2)))
  (if-same-wb-map-orgs (m1 m2 tmorg)
      (make-wb-map (WB-Map-Tree-Intersect (wb-map-contents m1) (wb-map-contents m2)
					  (coerce val-fn 'function) (tree-map-org-key-compare-fn tmorg))
		   tmorg (let ((dflt1 (map-default m1))
			       (dflt2 (map-default m2)))
			   (and (or dflt1 dflt2) (funcall val-fn dflt1 dflt2))))
    (call-next-method)))
(defmethod fset2:map-intersection ((m1 wb-map) (m2 wb-map)
				   &optional (val-fn (fn (_v1 v2) v2)))
  (if-same-wb-map-orgs (m1 m2 tmorg)
      (make-wb-map (WB-Map-Tree-Intersect (wb-map-contents m1) (wb-map-contents m2)
					  (coerce val-fn 'function) (tree-map-org-key-compare-fn tmorg))
		   tmorg (map-intersection-default m1 m2 val-fn))
    (call-next-method)))

(defmethod map-difference-2 ((m1 map) (m2 map))
  "Fallback method for mixed implementations."
  (let ((result1 result2 (generic-map-difference-2 m1 m2)))
    (values (with-default result1 (map-default m1))
	    (with-default result2 (map-default m2)))))
(defmethod fset2:map-difference-2 ((m1 map) (m2 map))
  "Fallback method for mixed implementations."
  (let ((result1 result2 (generic-map-difference-2 m1 m2))
	(dflt1 dflt2 (map-difference-2-defaults m1 m2)))
    (values (with-default result1 dflt1)
	    (with-default result2 dflt2))))

(defun generic-map-difference-2 (m1 m2)
  (let ((result1 (empty-map-like m1))
	(result2 (empty-map-like m2))
	(vcf1 (val-compare-fn m1))
	(vcf2 (val-compare-fn m2))
	(m1d (with-default m1 nil))
	(m2d (with-default m2 nil)))
    (do-map (k v1 m1)
      (let ((v2 v2? (lookup m2d k)))
	(unless (and v2? (equal?-cmp v1 v2 vcf1))
	  (setf (lookup result1 k) v1))))
    (do-map (k v2 m2)
      (let ((v1 v1? (lookup m1d k)))
	(unless (and v1? (equal?-cmp v1 v2 vcf2))
	  (setf (lookup result2 k) v2))))
    (values result1 result2)))

(defun map-difference-2-defaults (m1 m2)
  (let ((dflt1 (map-default m1))
	(dflt2 (map-default m2)))
    (values (if (eq dflt1 'no-default) 'no-default
	      (if (eq dflt2 'no-default) dflt1
		(if (equal?-cmp dflt1 dflt2 (val-compare-fn m1))
		    'no-default
		  dflt1)))
	    (if (eq dflt2 'no-default) 'no-default
	      (if (eq dflt1 'no-default) dflt2
		(if (equal?-cmp dflt1 dflt2 (val-compare-fn m2))
		    'no-default
		  dflt2))))))

(defmethod map-difference-2 ((m1 wb-map) (m2 wb-map))
  (if-same-wb-map-orgs (m1 m2 tmorg)
      (let ((newc1 newc2 (WB-Map-Tree-Diff-2 (wb-map-contents m1) (wb-map-contents m2)
					     (tree-map-org-key-compare-fn tmorg)
					     (tree-map-org-val-compare-fn tmorg))))
	(values (make-wb-map newc1 tmorg (map-default m1))
		(make-wb-map newc2 tmorg (map-default m2))))
    (call-next-method)))
(defmethod fset2:map-difference-2 ((m1 wb-map) (m2 wb-map))
  (if-same-wb-map-orgs (m1 m2 tmorg)
      (let ((newc1 newc2 (WB-Map-Tree-Diff-2 (wb-map-contents m1) (wb-map-contents m2)
					     (tree-map-org-key-compare-fn tmorg)
					     (tree-map-org-val-compare-fn tmorg)))
	    (dflt1 dflt2 (map-difference-2-defaults m1 m2)))
	(values (make-wb-map newc1 tmorg dflt1)
		(make-wb-map newc2 tmorg dflt2)))
    (call-next-method)))

(defmethod restrict ((m map) (s set))
  "Fallback method for mixed implementations."
  (let ((result (empty-map-like m)))
    (do-map (k v m)
      (when (contains? s k)
	(setf (lookup result k) v)))
    result))

(defmethod restrict ((m wb-map) (s wb-set))
  (let ((tmorg (wb-map-org m))
	(tsorg (wb-set-org s)))
    (if (eq (tree-map-org-key-compare-fn tmorg) (tree-set-org-compare-fn tsorg))
	(make-wb-map (WB-Map-Tree-Restrict (wb-map-contents m) (wb-set-contents s)
					   (tree-map-org-key-compare-fn tmorg))
		     tmorg (map-default m))
      (call-next-method))))

(defmethod restrict-not ((m map) (s set))
  "Fallback method for mixed implementations."
  (let ((result (empty-map-like m)))
    (do-map (k v m)
      (unless (contains? s k)
	(setf (lookup result k) v)))
    result))

(defmethod restrict-not ((m wb-map) (s wb-set))
  (let ((tmorg (wb-map-org m))
	(tsorg (wb-set-org s)))
    (if (eq (tree-map-org-key-compare-fn tmorg) (tree-set-org-compare-fn tsorg))
	(make-wb-map (WB-Map-Tree-Restrict-Not (wb-map-contents m) (wb-set-contents s)
					       (tree-map-org-key-compare-fn tmorg))
		     tmorg (map-default m))
      (call-next-method))))

(declaim (inline compose-functions))
(defun compose-functions (f1 f2)
  (lambda (&rest args) (multiple-value-call f2 (apply f1 args))))

(define-methods (compose fset2:compose) ((f1 function) (f2 function) &key)
  (compose-functions f1 f2))

(define-methods (compose fset2:compose) ((f1 symbol) (f2 function) &key)
  (compose-functions (symbol-function f1) f2))

(define-methods (compose fset2:compose) ((f1 function) (f2 symbol) &key)
  (compose-functions f1 (symbol-function f2)))

(define-methods (compose fset2:compose) ((f1 symbol) (f2 symbol) &key)
  (compose-functions (symbol-function f1) (symbol-function f2)))

;;; I've removed the fallback method for `compose', as it's not needed -- the maps
;;; don't need to match anyway.

(defmethod compose ((map1 wb-map) (map2 map) &key val-compare-fn-name)
  "The returned map's `val-compare-fn-name' can be specified; it defaults
to `compare'."
  (if (and (empty? map1) (eq (map-default map1) 'no-default))
      map1
    (make-wb-map (WB-Map-Tree-Compose (wb-map-contents map1)
				      ;; This can fail if `map2' is an FSet 2 map with no default.
				      (fn (x) (lookup map2 x)))
		 (wb-map-org (empty-wb-map nil (key-compare-fn-name map1) val-compare-fn-name))
		 (let ((new-default new-default? (lookup map2 (map-default map1))))
		   (if new-default? new-default (map-default map2))))))
(defmethod fset2:compose ((map1 wb-map) (map2 map) &key val-compare-fn-name)
  "The returned map's `val-compare-fn-name' can be specified; it defaults
to `compare'."
  (if (and (empty? map1) (eq (map-default map1) 'no-default))
      map1
    (make-wb-map (WB-Map-Tree-Compose (wb-map-contents map1) (fn (x) (fset2:lookup map2 x)))
		 (wb-map-org (empty-wb-map nil (key-compare-fn-name map1) val-compare-fn-name))
		 (let ((dflt1 (map-default map1)))
		   (if (eq dflt1 'no-default) 'no-default
		     (let ((new-default new-default? (fset2:lookup map2 dflt1)))
		       (if new-default? new-default (map-default map2))))))))

(define-methods (compose fset2:compose) ((m wb-map) (fn function) &key val-compare-fn-name)
  (wb-map-fn-compose m fn val-compare-fn-name))

(define-methods (compose fset2:compose) ((m wb-map) (fn symbol) &key val-compare-fn-name)
  (wb-map-fn-compose m (symbol-function fn) val-compare-fn-name))

(define-methods (compose fset2:compose) ((m wb-map) (s seq) &key val-compare-fn-name)
  (wb-map-fn-compose m (fn (x) (lookup s x)) val-compare-fn-name))

(defun wb-map-fn-compose (m fn val-compare-fn-name)
  (declare (type function fn))
  (make-wb-map (WB-Map-Tree-Compose (wb-map-contents m) fn)
	       (wb-map-org (empty-wb-map nil (key-compare-fn-name m) val-compare-fn-name))
	       (let ((dflt1 (map-default m)))
		 (if (eq dflt1 'no-default) 'no-default
		   (funcall fn dflt1)))))

(define-convert-methods (map fset2:map) ((m map) &key)
  m)

(defmethod convert ((to-type (eql 'wb-map)) (m wb-map)
		    &key (default nil default?) key-compare-fn-name val-compare-fn-name)
  "The result uses `default' if supplied, otherwise has the same default as `m'."
  (convert-to-wb-map m (if default? default (map-default m))
      (let ((m-tmorg (wb-map-org m)))
	(or (eq m-tmorg tmorg)
	    (and (eq key-compare-fn (tree-map-org-key-compare-fn m-tmorg))
		 (eq val-compare-fn (tree-map-org-val-compare-fn m-tmorg)))))
    (let ((tree nil))
      (Do-WB-Map-Tree-Pairs (k v (wb-map-contents m) tree)
	(setq tree (WB-Map-Tree-With tree k v key-compare-fn val-compare-fn))))))
(defmethod convert ((to-type (eql 'fset2:wb-map)) (m wb-map)
		    &key (default nil default?) no-default? key-compare-fn-name val-compare-fn-name)
  "The result uses `default' if supplied, otherwise has the same default as `m'."
  (when (and default? no-default?)
    (error "Both a default and `no-default?' specified"))
  (convert-to-wb-map m (if default? default (if no-default? 'no-default (map-default m)))
      (let ((m-tmorg (wb-map-org m)))
	(or (eq m-tmorg tmorg)
	    (and (eq key-compare-fn (tree-map-org-key-compare-fn m-tmorg))
		 (eq val-compare-fn (tree-map-org-val-compare-fn m-tmorg)))))
    (let ((tree nil))
      (Do-WB-Map-Tree-Pairs (k v (wb-map-contents m) tree)
	(setq tree (WB-Map-Tree-With tree k v key-compare-fn val-compare-fn))))))

(defmethod convert ((to-type (eql 'list)) (m map) &key (pair-fn #'cons))
  (let ((result nil))
    (do-map (key val m)
      (push (funcall pair-fn key val) result))
    (nreverse result)))

(defmethod convert ((to-type (eql 'alist)) (m map) &key)
  (let ((result nil))
    (do-map (key val m)
      (push (cons key val) result))
    (nreverse result)))

(defmethod convert ((to-type (eql 'vector)) (m map) &key (pair-fn #'cons))
  (let ((result (make-array (size m)))
	(i 0))
    (do-map (k v m)
      (setf (svref result (postincf i)) (funcall pair-fn k v)))
    result))

(defmethod convert ((to-type (eql 'set)) (m map) &key (pair-fn #'cons))
  (let ((result nil))
    (do-map (key val m)
      (setq result (WB-Set-Tree-With result (funcall pair-fn key val) #'compare)))
    (make-wb-set result)))
(defmethod convert ((to-type (eql 'fset2:set)) (m map) &key (pair-fn #'cons))
  (let ((result nil))
    (do-map (key val m)
      (setq result (ch-set-tree-with result (funcall pair-fn key val) #'hash-value #'compare)))
    (make-wb-set result)))

;;; &&& Plist support?
(defmethod convert ((to-type (eql 'map)) (l list)
		    &key (key-fn #'car) (value-fn #'cdr) input-sorted?)
  (wb-map-from-sequence l key-fn value-fn input-sorted?))
(defmethod convert ((to-type (eql 'fset2:map)) (l list) &key (key-fn #'car) (value-fn #'cdr))
  (convert 'ch-map l :key-fn key-fn :value-fn value-fn))

(define-convert-methods (wb-map fset2:wb-map) ((l list)
			    &key (key-fn #'car) (value-fn #'cdr) input-sorted?
			    key-compare-fn-name val-compare-fn-name)
  (wb-map-from-sequence l key-fn value-fn input-sorted? key-compare-fn-name val-compare-fn-name))

(defmethod convert ((to-type (eql 'map)) (s seq)
		    &key (key-fn #'car) (value-fn #'cdr) input-sorted?)
  (with-default (wb-map-from-sequence s key-fn value-fn input-sorted?)
		(seq-default s)))
(defmethod convert ((to-type (eql 'fset2:map)) (s seq) &key (key-fn #'car) (value-fn #'cdr))
  (convert 'ch-map s :key-fn key-fn :value-fn value-fn))

(define-convert-methods (wb-map fset2:wb-map)
			((s seq) &key (key-fn #'car) (value-fn #'cdr) input-sorted?
			 key-compare-fn-name val-compare-fn-name)
  (with-default (wb-map-from-sequence s key-fn value-fn input-sorted? key-compare-fn-name val-compare-fn-name)
    (seq-default s)))

(defmethod convert ((to-type (eql 'map)) (s sequence)
		    &key (key-fn #'car) (value-fn #'cdr) input-sorted?)
  (wb-map-from-sequence s key-fn value-fn input-sorted?))
(defmethod convert ((to-type (eql 'fset2:map)) (s sequence) &key (key-fn #'car) (value-fn #'cdr))
  (convert 'ch-map s :key-fn key-fn :value-fn value-fn))

(define-convert-methods (wb-map fset2:wb-map)
			((s sequence) &key (key-fn #'car) (value-fn #'cdr) input-sorted?
			 key-compare-fn-name val-compare-fn-name)
  (wb-map-from-sequence s key-fn value-fn input-sorted? key-compare-fn-name val-compare-fn-name))

(defun wb-map-from-sequence (s key-fn value-fn input-sorted? &optional key-compare-fn-name val-compare-fn-name)
  (convert-to-wb-map s nil nil
    (let ((key-fn (coerce key-fn 'function))
	  (value-fn (coerce value-fn 'function)))
      (cond (input-sorted?
	     (WB-Map-Tree-From-Sorted-Iterable (iterator s) (size s) key-fn value-fn
					       key-compare-fn val-compare-fn))
	    ((listp s)
	     (WB-Map-Tree-From-List s key-fn value-fn key-compare-fn val-compare-fn))
	    (t
	     (WB-Map-Tree-From-Iterable (iterator s) key-fn value-fn
					key-compare-fn val-compare-fn))))))

(define-convert-methods (map fset2:map) ((b bag) &key)
  (convert 'wb-map b))

(define-convert-methods (wb-map fset2:wb-map) ((b bag) &key key-compare-fn-name val-compare-fn-name)
  ;; &&& If desired, we can easily make a very fast version of this -- all it has to do is
  ;; build new interior nodes, reusing the leaf vectors.  (But only if the compare-fns match.)
  (convert-to-wb-map b nil nil
    (let ((tree nil))
      (do-bag-pairs (x n b tree)
	(setq tree (WB-Map-Tree-With tree x n key-compare-fn val-compare-fn))))))

(define-convert-methods (map fset2:map) ((ht hash-table) &key)
  (convert 'wb-map ht))

(define-convert-methods (wb-map fset2:wb-map) ((ht hash-table) &key key-compare-fn-name val-compare-fn-name)
  (convert-to-wb-map ht nil nil
    (let ((tree nil))
      (maphash (lambda (k v)
		 (setq tree (WB-Map-Tree-With tree k v key-compare-fn val-compare-fn)))
	       ht)
      tree)))

(defmethod convert ((to-type (eql 'hash-table)) (m map)
		    &rest make-hash-table-args &key &allow-other-keys)
  (let ((ht (apply #'make-hash-table make-hash-table-args)))
    (do-map (x y m)
      (setf (gethash x ht) y))
    ht))

(defmethod find (item (m map) &key key test)
  (declare (optimize (speed 3) (safety 0)))
  (let ((test default? (coerce-to-function-or-equal? test)))
    (if key
        (let ((key (coerce-to-function key)))
          (do-map (x y m nil)
            (when (funcall test item (funcall key x))
              (return (values x y)))))
        (if (and default? (eq (key-compare-fn m) #'compare))
            (let ((val val? (lookup m item)))
              (if val? (values item val)
                (values nil nil)))
          (do-map (x y m nil)
	    (when (funcall test item x)
	      (return (values x y))))))))

(defmethod find-if (pred (m map) &key key)
  (declare (optimize (speed 3) (safety 0)))
  (let ((pred (coerce-to-function pred)))
    (if key
	(let ((key (coerce-to-function key)))
	  (do-map (x y m nil)
	    (when (funcall pred (funcall key x))
	      (return (values x y)))))
      (do-map (x y m nil)
	(when (funcall pred x)
	  (return (values x y)))))))

(defmethod find-if-not (pred (m map) &key key)
  (declare (optimize (speed 3) (safety 0)))
  (let ((pred (coerce-to-function pred)))
    (find-if #'(lambda (x) (not (funcall pred x))) m :key key)))

(defmethod count (item (m map) &key key test)
  (declare (optimize (speed 3) (safety 0)))
  (let ((test default? (coerce-to-function-or-equal? test)))
    (if key
	(let ((key (coerce-to-function key))
              (total 0))
          (declare (fixnum total))
          (do-map (x y m total)
            (declare (ignore y))
            (when (funcall test item (funcall key x))
              (incf total))))
        (if (and default? (eq (key-compare-fn m) #'compare))
            (if (lookup m item) 1 0)
          (let ((total 0))
	    (declare (fixnum total))
	    (do-map (x y m total)
	      (declare (ignore y))
	      (when (funcall test item x)
		(incf total))))))))

(defmethod count-if (pred (m map) &key key)
  (declare (optimize (speed 3) (safety 0)))
  (let ((pred (coerce-to-function pred))
	(n 0))
    (declare (fixnum n))
    (if key
	(let ((key (coerce-to-function key)))
	  (do-map (x y m n)
	    (declare (ignore y))
	    (when (funcall pred (funcall key x))
	      (incf n))))
      (do-map (x y m n)
	(declare (ignore y))
	(when (funcall pred x)
	  (incf n))))))

(defmethod count-if-not (pred (m map) &key key)
  (declare (optimize (speed 3) (safety 0)))
  (let ((pred (coerce-to-function pred)))
    (count-if #'(lambda (x) (not (funcall pred x))) m :key key)))

(defun print-wb-map (map stream level)
  (declare (ignore level))
  (pprint-logical-block (stream nil :prefix "#{|"
				    :suffix (let ((tmorg (wb-map-org map))
						  ((key-cf-name (tree-map-org-key-compare-fn-name tmorg))
						   (val-cf-name (tree-map-org-val-compare-fn-name tmorg))
						   ((key-default? (eq key-cf-name 'compare))
						    (val-default? (eq val-cf-name 'compare))))
						  (dflt (map-default map)))
					      (format nil " |}~:[[~:[~S~;~*~];~:[~S~;~*~]]~;~4*~]~:[/~S~;~]"
						      (and key-default? val-default?)
						      key-default? key-cf-name val-default? val-cf-name
						      (eq dflt 'no-default) dflt)))
    (do-map (x y map)
      (pprint-pop)
      (write-char #\Space stream)
      (pprint-newline :linear stream)
      ;; There might be a map entry for 'quote or 'function...
      (let (#+sbcl (sb-pretty:*pprint-quote-with-syntactic-sugar* nil))
	(write (list x y) :stream stream)))))

(defmethod make-load-form ((m wb-map) &optional environment)
  (declare (ignore environment))
  `(with-default (convert 'wb-map ',(convert 'list m)
			  :key-compare-fn-name ',(tree-map-org-key-compare-fn-name (wb-map-org m))
			  :val-compare-fn-name ',(tree-map-org-val-compare-fn-name (wb-map-org m)))
		 ',(map-default m)))


;;; ================================================================================
;;; CHAMP maps

(defstruct (hash-map-org
	     (:constructor make-hash-map-org (key-compare-fn-name key-compare-fn key-hash-fn
					      val-compare-fn-name val-compare-fn val-hash-fn))
	     (:predicate hash-map-org?)
	     (:copier nil))
  (key-compare-fn-name nil :type symbol :read-only t)
  (key-compare-fn nil :type function :read-only t)
  (key-hash-fn nil :type function :read-only t)
  (val-compare-fn-name nil :type symbol :read-only t)
  (val-compare-fn nil :type function :read-only t)
  (val-hash-fn nil :type function :read-only t))

(defparameter +fset-default-hash-map-org+
    (make-hash-map-org 'compare #'compare #'hash-value 'compare #'compare #'hash-value))

(declaim (inline make-ch-map))

(defstruct (ch-map
	     (:include map)
	     (:constructor make-ch-map (contents org default))
	     (:predicate ch-map?)
	     (:print-function print-ch-map)
	     (:copier nil))
  (contents nil :read-only t)
  (org nil :type hash-map-org :read-only t))

(defparameter +empty-ch-map+ (make-ch-map nil +fset-default-hash-map-org+ nil))

(defparameter +empty-ch-map/no-default+ (make-ch-map nil +fset-default-hash-map-org+ 'no-default))

(declaim (inline fset2:empty-map))
(defun fset2:empty-map (&key (default nil default?) no-default?)
  "Returns an empty map of the default implementation, with the specified
default or lack of default."
  (empty-ch-map-internal (fset2-default default? default no-default?) nil nil))

(declaim (inline empty-ch-map fset2:empty-ch-map))
(defun empty-ch-map (&optional default key-compare-fn-name val-compare-fn-name)
  (if (and (null key-compare-fn-name) (null val-compare-fn-name))
      (if (null default)
	  +empty-ch-map+
	(make-ch-map nil +fset-default-hash-map-org+ default))
    (empty-ch-custom-map default (or key-compare-fn-name 'compare) (or val-compare-fn-name 'compare))))
(defun fset2:empty-ch-map (&key (default nil default?) no-default? key-compare-fn-name val-compare-fn-name)
  "Returns an empty ch-map with the specified default and comparison functions.
The map's default is `nil' unless a different default is supplied, or
`no-default?' is true."
  (empty-ch-map-internal (fset2-default default? default no-default?) key-compare-fn-name val-compare-fn-name))

(defun empty-ch-map-internal (default key-compare-fn-name val-compare-fn-name)
  (cond ((or key-compare-fn-name val-compare-fn-name)
	 (empty-ch-custom-map default (or key-compare-fn-name 'compare) (or val-compare-fn-name 'compare)))
	((null default)
	 +empty-ch-map+)
	((eq default 'no-default)
	 +empty-ch-map/no-default+)
	(t (make-ch-map nil +fset-default-hash-map-org+ default))))

(deflex +empty-ch-custom-map-cache+ (make-hash-table :test 'equal))

(defun empty-ch-custom-map (default key-compare-fn-name val-compare-fn-name)
  (assert (and key-compare-fn-name (symbolp key-compare-fn-name)
	       (symbol-package key-compare-fn-name))
	  () "key-compare-fn-name must be a nonnull interned symbol")
  (assert (and val-compare-fn-name (symbolp val-compare-fn-name)
	       (symbol-package val-compare-fn-name))
	  () "val-compare-fn-name must be a nonnull interned symbol")
  (if (and (eq key-compare-fn-name 'compare) (eq val-compare-fn-name 'compare))
      (if (null default) +empty-ch-map+
	(make-ch-map nil +fset-default-hash-map-org+ default))
    (let ((cache-key (list key-compare-fn-name val-compare-fn-name))
	  ((prev-instance (gethash cache-key +empty-ch-custom-map-cache+)))
	  (key-hash-fn-name (or (get key-compare-fn-name 'hash-function)
				(error "key-compare-fn-name `~S' not defined for hashing -- see `define-hash-function'"
				       key-compare-fn-name)))
	  (val-hash-fn-name (or (get val-compare-fn-name 'hash-function)
				(error "val-compare-fn-name `~S' not defined for hashing -- see `define-hash-function'"
				       val-compare-fn-name)))
	  ((key-compare-fn (symbol-function key-compare-fn-name))
	   (key-hash-fn (symbol-function key-hash-fn-name))
	   (val-compare-fn (symbol-function val-compare-fn-name))
	   (val-hash-fn (symbol-function val-hash-fn-name))))
      (if (and prev-instance
	       (let ((prev-org (ch-map-org prev-instance)))
		 (and (eq key-compare-fn (hash-map-org-key-compare-fn prev-org))
		      (eq key-hash-fn (hash-map-org-key-hash-fn prev-org))
		      (eq val-compare-fn (hash-map-org-val-compare-fn prev-org))
		      (eq val-hash-fn (hash-map-org-val-hash-fn prev-org)))))
	  (if (equal?-cmp default (map-default prev-instance) val-compare-fn)
	      prev-instance
	    (setf (gethash cache-key +empty-ch-custom-map-cache+)
		  (make-ch-map nil (ch-map-org prev-instance) default)))
	(setf (gethash cache-key +empty-ch-custom-map-cache+)
	      (make-ch-map nil (make-hash-map-org key-compare-fn-name key-compare-fn key-hash-fn
						  val-compare-fn-name val-compare-fn val-hash-fn)
			   default))))))

(defmethod empty-map-like ((m ch-map))
  (let ((hmorg (ch-map-org m)))
    (empty-ch-custom-map (map-default m) (hash-map-org-key-compare-fn-name hmorg)
			 (hash-map-org-val-compare-fn-name hmorg))))

(defmethod key-compare-fn ((m ch-map))
  (hash-map-org-key-compare-fn (ch-map-org m)))

(defmethod val-compare-fn ((m ch-map))
  (hash-map-org-val-compare-fn (ch-map-org m)))

(defmethod key-compare-fn-name ((m ch-map))
  (hash-map-org-key-compare-fn-name (ch-map-org m)))

(defmethod val-compare-fn-name ((m ch-map))
  (hash-map-org-val-compare-fn-name (ch-map-org m)))

(defmethod key-hash-fn ((m ch-map))
  (hash-map-org-key-hash-fn (ch-map-org m)))

(defmethod val-hash-fn ((m ch-map))
  (hash-map-org-val-hash-fn (ch-map-org m)))

(defmethod with-default ((m ch-map) new-default)
  (make-ch-map (ch-map-contents m) (ch-map-org m) new-default))

(defmethod fset2:without-default ((m ch-map))
  (make-ch-map (ch-map-contents m) (ch-map-org m) 'no-default))

(defmethod empty? ((m ch-map))
  (null (ch-map-contents m)))

(defmethod arb ((m ch-map))
  (let ((tree (ch-map-contents m)))
    (if tree
	(let ((key val (ch-map-tree-arb-pair tree)))
	  (values key val t))
      (values nil nil nil))))

(defmethod size ((m ch-map))
  (ch-map-tree-size (ch-map-contents m)))

(defmethod contains? ((m ch-map) x &optional (y nil y?))
  (check-three-arguments y? 'contains? 'wb-map)
  (let ((hmorg (ch-map-org m))
	((val? val (ch-map-tree-lookup (ch-map-contents m) x
				       (hash-map-org-key-hash-fn hmorg) (hash-map-org-key-compare-fn hmorg)))))
    (and val? (equal?-cmp val y (hash-map-org-val-compare-fn hmorg)))))

(defmethod with ((m ch-map) key &optional (value nil value?))
  (check-three-arguments value? 'with 'ch-map)
  (let ((contents (ch-map-contents m))
	(hmorg (ch-map-org m))
	((new-contents (ch-map-tree-with contents key value
					 (hash-map-org-key-hash-fn hmorg) (hash-map-org-key-compare-fn hmorg)
					 (hash-map-org-val-hash-fn hmorg) (hash-map-org-val-compare-fn hmorg)))))
    (if (eq new-contents contents)
	m
      (make-ch-map new-contents hmorg (map-default m)))))

(defmethod less ((m ch-map) key &optional (arg2 nil arg2?))
  (declare (ignore arg2))
  (check-two-arguments arg2? 'less 'ch-map)
  (let ((contents (ch-map-contents m))
	(hmorg (ch-map-org m))
	((new-contents range-val
	   (ch-map-tree-less contents key (hash-map-org-key-hash-fn hmorg)
			     (hash-map-org-key-compare-fn hmorg) (hash-map-org-val-hash-fn hmorg)))))
    (if (eq new-contents contents)
	m
      (values (make-ch-map new-contents hmorg (map-default m)) range-val))))

(define-methods (lookup fset2:lookup) ((m ch-map) key)
  (let ((hmorg (ch-map-org m))
	((val? val (ch-map-tree-lookup (ch-map-contents m) key
				       (hash-map-org-key-hash-fn hmorg) (hash-map-org-key-compare-fn hmorg)))))
    ;; Our internal convention is the reverse of the external one.
    (values (if val? val
	      (let ((dflt (map-default m)))
		(if (eq dflt 'no-default)
		    (error 'fset2:map-domain-error :map m :key key)
		  dflt)))
	    val?)))

(defmethod index ((m ch-map) key)
  (declare (optimize (debug 3)))
  (let ((hmorg (ch-map-org m)))
    (ch-map-tree-index (ch-map-contents m) key (hash-map-org-key-hash-fn hmorg) (hash-map-org-key-compare-fn hmorg))))

(defmethod at-index ((m ch-map) index)
  (let ((contents (ch-map-contents m))
	((size (ch-map-tree-size contents))))
    (unless (and (>= index 0) (< index size))
      (error 'simple-type-error :datum index :expected-type `(integer 0 (,size))
				:format-control "Index ~D out of bounds on ~A"
				:format-arguments (list index m)))
    (ch-map-tree-index-pair contents index)))

(defmethod domain ((m ch-map))
  (let ((hmorg (ch-map-org m))
	((set-prototype (empty-ch-set (hash-map-org-key-compare-fn-name hmorg)))))
    (make-ch-set (ch-map-tree-domain (ch-map-contents m) (hash-map-org-key-hash-fn hmorg))
		 (ch-set-org set-prototype))))

(defmethod range ((m ch-map))
  (let ((hmorg (ch-map-org m))
	((set-prototype (empty-ch-set (hash-map-org-val-compare-fn-name hmorg)))
	 (val-hash-fn (hash-map-org-val-hash-fn hmorg))
	 (val-compare-fn (hash-map-org-val-compare-fn hmorg)))
	(result nil))
    (do-map (key val m)
      (declare (ignore key))
      (setq result (ch-set-tree-with result val val-hash-fn val-compare-fn)))
    (make-ch-set result (ch-set-org set-prototype))))

(defmethod domain-contains? ((m ch-map) x)
  (let ((hmorg (ch-map-org m)))
    (ch-map-tree-lookup (ch-map-contents m) x (hash-map-org-key-hash-fn hmorg) (hash-map-org-key-compare-fn hmorg))))

(defmethod compare ((map1 ch-map) (map2 ch-map))
  (if-same-ch-map-orgs (map1 map2 hmorg)
      (let ((val-compare-fn (hash-map-org-val-compare-fn hmorg))
	    ((comp (ch-map-tree-compare (ch-map-contents map1) (ch-map-contents map2)
					(hash-map-org-key-compare-fn hmorg) (hash-map-org-val-hash-fn hmorg)
					val-compare-fn))))
	(if (member comp '(:less :greater))
	    comp
	  (let ((def-comp (funcall val-compare-fn (map-default map1) (map-default map2))))
	    (if (member def-comp '(:less :greater))
		def-comp
	      (if (or (eq comp ':unequal) (eq def-comp ':unequal))
		  ':unequal
		':equal)))))
    ;; See `define-wb-set-method compare' above.
    (let ((m1-kcfn-name (hash-map-org-key-compare-fn-name (ch-map-org map1)))
	  (m1-vcfn-name (hash-map-org-val-compare-fn-name (ch-map-org map1)))
	  (m2-kcfn-name (hash-map-org-key-compare-fn-name (ch-map-org map2)))
	  (m2-vcfn-name (hash-map-org-val-compare-fn-name (ch-map-org map2)))
	  ((name-comp (compare (list m1-kcfn-name m1-vcfn-name) (list m2-kcfn-name m2-vcfn-name)))))
      (ecase name-comp
	((:less :greater)
	  name-comp)
	(:equal
	  (compare (convert 'wb-map map1 :key-compare-fn-name m1-kcfn-name :val-compare-fn-name m1-vcfn-name)
		   (convert 'wb-map map2 :key-compare-fn-name m1-kcfn-name :val-compare-fn-name m1-vcfn-name)))
	(:unequal
	  (error "Can't compare wb-maps with uninterned compare-fn-names with same symbol-name"))))))

(defmethod hash-value ((m ch-map))
  (let ((tree (ch-map-contents m)))
    (hash-mix (ch-map-tree-key-hash tree) (ch-map-tree-value-hash tree (hash-map-org-val-hash-fn (ch-map-org m))))))

(defmethod map-union ((m1 ch-map) (m2 ch-map) &optional (val-fn (fn (_v1 v2) v2)))
  (if-same-ch-map-orgs (m1 m2 hmorg)
      (make-ch-map (ch-map-tree-union (ch-map-contents m1) (ch-map-contents m2)
				      (coerce val-fn 'function)
				      (hash-map-org-key-hash-fn hmorg) (hash-map-org-key-compare-fn hmorg)
				      (hash-map-org-val-hash-fn hmorg) (hash-map-org-val-compare-fn hmorg))
		   hmorg (let ((dflt1 (map-default m1))
			       (dflt2 (map-default m2)))
			   (and (or dflt1 dflt2) (funcall val-fn dflt1 dflt2))))
    (call-next-method)))
(defmethod fset2:map-union ((m1 ch-map) (m2 ch-map) &optional (val-fn (fn (_v1 v2) v2)))
  (if-same-ch-map-orgs (m1 m2 hmorg)
      (make-ch-map (ch-map-tree-union (ch-map-contents m1) (ch-map-contents m2)
				      (coerce val-fn 'function)
				      (hash-map-org-key-hash-fn hmorg) (hash-map-org-key-compare-fn hmorg)
				      (hash-map-org-val-hash-fn hmorg) (hash-map-org-val-compare-fn hmorg))
		   hmorg (map-union-default m1 m2 val-fn))
    (call-next-method)))

(defmethod map-intersection ((m1 ch-map) (m2 ch-map) &optional (val-fn (fn (_v1 v2) v2)))
  (if-same-ch-map-orgs (m1 m2 hmorg)
      (make-ch-map (ch-map-tree-intersection (ch-map-contents m1) (ch-map-contents m2)
					     (coerce val-fn 'function)
					     (hash-map-org-key-hash-fn hmorg) (hash-map-org-key-compare-fn hmorg)
					     (hash-map-org-val-hash-fn hmorg) (hash-map-org-val-compare-fn hmorg))
		   hmorg (let ((def1 (map-default m1))
			       (def2 (map-default m2)))
			   (and (or def1 def2) (funcall val-fn def1 def2))))
    (call-next-method)))
(defmethod fset2:map-intersection ((m1 ch-map) (m2 ch-map) &optional (val-fn (fn (_v1 v2) v2)))
  (if-same-ch-map-orgs (m1 m2 hmorg)
      (make-ch-map (ch-map-tree-intersection (ch-map-contents m1) (ch-map-contents m2)
					     (coerce val-fn 'function)
					     (hash-map-org-key-hash-fn hmorg) (hash-map-org-key-compare-fn hmorg)
					     (hash-map-org-val-hash-fn hmorg) (hash-map-org-val-compare-fn hmorg))
		   hmorg (map-intersection-default m1 m2 val-fn))
    (call-next-method)))

(defmethod map-difference-2 ((m1 ch-map) (m2 ch-map))
  (if-same-ch-map-orgs (m1 m2 hmorg)
      (let ((newc1 newc2 (ch-map-tree-diff-2 (ch-map-contents m1) (ch-map-contents m2)
					     (hash-map-org-key-hash-fn hmorg) (hash-map-org-key-compare-fn hmorg)
					     (hash-map-org-val-hash-fn hmorg) (hash-map-org-val-compare-fn hmorg))))
	(values (make-ch-map newc1 hmorg (map-default m1))
		(make-ch-map newc2 hmorg (map-default m2))))
    (call-next-method)))
(defmethod fset2:map-difference-2 ((m1 ch-map) (m2 ch-map))
  (if-same-ch-map-orgs (m1 m2 hmorg)
      (let ((newc1 newc2 (ch-map-tree-diff-2 (ch-map-contents m1) (ch-map-contents m2)
					     (hash-map-org-key-hash-fn hmorg) (hash-map-org-key-compare-fn hmorg)
					     (hash-map-org-val-hash-fn hmorg) (hash-map-org-val-compare-fn hmorg)))
	    (dflt1 dflt2 (map-difference-2-defaults m1 m2)))
	(values (make-ch-map newc1 hmorg dflt1)
		(make-ch-map newc2 hmorg dflt2)))
    (call-next-method)))

(defmethod restrict ((m ch-map) (s ch-set))
  (let ((hmorg (ch-map-org m))
	(hsorg (ch-set-org s)))
    (if (eq (hash-map-org-key-compare-fn hmorg) (hash-set-org-compare-fn hsorg))
	(make-ch-map (ch-map-tree-restrict (ch-map-contents m) (ch-set-contents s)
					   (hash-map-org-key-hash-fn hmorg) (hash-map-org-key-compare-fn hmorg)
					   (hash-map-org-val-hash-fn hmorg))
		     hmorg (map-default m))
      (call-next-method))))

(defmethod restrict-not ((m ch-map) (s ch-set))
  (let ((hmorg (ch-map-org m))
	(hsorg (ch-set-org s)))
    (if (eq (hash-map-org-key-compare-fn hmorg) (hash-set-org-compare-fn hsorg))
	(make-ch-map (ch-map-tree-restrict-not (ch-map-contents m) (ch-set-contents s)
					       (hash-map-org-key-hash-fn hmorg) (hash-map-org-key-compare-fn hmorg)
					       (hash-map-org-val-hash-fn hmorg))
		     hmorg (map-default m))
      (call-next-method))))

(defmethod compose ((map1 ch-map) (map2 map) &key val-compare-fn-name)
  (if (and (empty? map1) (eq (map-default map1) 'no-default))
      map1
    (let ((prototype (empty-ch-map nil (key-compare-fn-name map1) val-compare-fn-name)))
      (make-ch-map (ch-map-tree-compose (ch-map-contents map1)
					;; This can fail if `map2' is an FSet 2 map with no default.
					(fn (x) (lookup map2 x)))
		   (ch-map-org prototype)
		   (let ((new-default? new-default
			   (lookup map2 (map-default map1))))
		     (if new-default? new-default (map-default map2)))))))
(defmethod fset2:compose ((map1 ch-map) (map2 map) &key val-compare-fn-name)
  (if (and (empty? map1) (eq (map-default map1) 'no-default))
      map1
    (let ((prototype (empty-ch-map nil (key-compare-fn-name map1) val-compare-fn-name)))
      (make-ch-map (ch-map-tree-compose (ch-map-contents map1) (fn (x) (lookup map2 x)))
		   (ch-map-org prototype)
		   (let ((dflt1 (map-default map1)))
		     (if (eq dflt1 'no-default) 'no-default
		       (let ((new-default new-default? (fset2:lookup map2 dflt1)))
			 (if new-default? new-default (map-default map2)))))))))

(define-methods (compose fset2:compose) ((m ch-map) (fn function) &key val-compare-fn-name)
  (ch-map-fn-compose m fn val-compare-fn-name))

(define-methods (compose fset2:compose) ((m ch-map) (fn symbol) &key val-compare-fn-name)
  (ch-map-fn-compose m (symbol-function fn) val-compare-fn-name))

(define-methods (compose fset2:compose) ((m ch-map) (s seq) &key val-compare-fn-name)
  (ch-map-fn-compose m (fn (x) (lookup s x)) val-compare-fn-name))

(defun ch-map-fn-compose (m fn val-compare-fn-name)
  (declare (type function fn))
  (let ((prototype (empty-ch-map nil (key-compare-fn-name m) val-compare-fn-name)))
    (make-ch-map (ch-map-tree-compose (ch-map-contents m) fn)
		 (ch-map-org prototype)
		 (let ((dflt1 (map-default m)))
		   (if (eq dflt1 'no-default) 'no-default
		     (funcall fn dflt1))))))

(defmethod internal-do-map ((m ch-map) elt-fn value-fn)
  (declare (optimize (speed 3) (safety 0))
	   (type function elt-fn value-fn))
  (do-ch-map-tree-pairs (x y (ch-map-contents m) (funcall value-fn))
    (funcall elt-fn x y)))

(define-methods (filter fset2:filter) ((pred function) (m ch-map))
  (ch-map-filter pred m))

(define-methods (filter fset2:filter) ((pred symbol) (m ch-map))
  (ch-map-filter (coerce-to-function pred) m))

(defun ch-map-filter (pred m)
  (declare (optimize (speed 3) (safety 0)) (type function pred))
  (let* ((result nil)
         (hmorg (ch-map-org m))
         (key-hash-fn (hash-map-org-key-hash-fn hmorg))
         (key-compare-fn (hash-map-org-key-compare-fn hmorg))
         (val-hash-fn (hash-map-org-val-hash-fn hmorg))
         (val-compare-fn (hash-map-org-val-compare-fn hmorg)))
    (do-ch-map-tree-pairs (k v (ch-map-contents m))
      (when (funcall pred k v)
	(setq result
              (ch-map-tree-with result k v key-hash-fn key-compare-fn val-hash-fn val-compare-fn))))
    (make-ch-map result hmorg (ch-map-default m))))

(defmethod image ((fn function) (m ch-map) &key key-compare-fn-name val-compare-fn-name)
  (ch-map-image fn m key-compare-fn-name val-compare-fn-name (map-default m)))
(defmethod fset2:image ((fn function) (m ch-map) &key key-compare-fn-name val-compare-fn-name)
  (ch-map-image fn m key-compare-fn-name val-compare-fn-name 'no-default))

(defmethod image ((fn symbol) (m ch-map) &key key-compare-fn-name val-compare-fn-name)
  (ch-map-image (coerce-to-function fn) m key-compare-fn-name val-compare-fn-name (map-default m)))
(defmethod fset2:image ((fn symbol) (m ch-map) &key key-compare-fn-name val-compare-fn-name)
  (ch-map-image (coerce-to-function fn) m key-compare-fn-name val-compare-fn-name 'no-default))

(defun ch-map-image (fn m key-compare-fn-name val-compare-fn-name default)
  (declare (type function fn))
  (let ((m-org (ch-map-org m))
	((res-org (ch-map-org (empty-ch-map nil (or key-compare-fn-name (hash-map-org-key-compare-fn-name m-org))
					    (or val-compare-fn-name (hash-map-org-val-compare-fn-name m-org)))))
	 ((key-hash-fn (hash-map-org-key-hash-fn res-org))
          (key-compare-fn (hash-map-org-key-compare-fn res-org))
          (val-hash-fn (hash-map-org-val-hash-fn res-org))
          (val-compare-fn (hash-map-org-val-compare-fn res-org))))
	(result nil))
    (do-ch-map-tree-pairs (x y (ch-map-contents m))
      (let ((new-x new-y (funcall fn x y)))
	(setq result (ch-map-tree-with result new-x new-y key-hash-fn key-compare-fn val-hash-fn val-compare-fn))))
    (make-ch-map result res-org default)))

(defmethod iterator ((m ch-map) &key)
  (make-ch-map-tree-iterator (ch-map-contents m)))

(defmethod fun-iterator ((s ch-map) &key from-end?)
  (if from-end?
      (ch-map-tree-rev-fun-iter (ch-map-contents s))
    (ch-map-tree-fun-iter (ch-map-contents s))))

(define-convert-methods (wb-map fset2:wb-map) ((m ch-map) &key key-compare-fn-name val-compare-fn-name)
  (convert-to-wb-map m nil nil
    (let ((tree nil))
      (do-ch-map-tree-pairs (k v (ch-map-contents m) tree)
	(setq tree (WB-Map-Tree-With tree k v key-compare-fn val-compare-fn))))))

(define-convert-methods (ch-map fset2:ch-map) ((m map) &key key-compare-fn-name val-compare-fn-name)
  (convert-to-ch-map m (map-default m) nil
    (let ((tree nil))
      (do-map (k v m)
	(setq tree (ch-map-tree-with tree k v key-hash-fn key-compare-fn val-hash-fn val-compare-fn)))
      tree)))

(define-convert-methods (ch-map fset2:ch-map)
			((m ch-map) &key (default nil default?) key-compare-fn-name val-compare-fn-name)
  "The result uses `default' if supplied, otherwise has the same default as `m'."
  (convert-to-ch-map m (if default? default (map-default m))
      (let ((m-hmorg (ch-map-org m)))
	(or (eq m-hmorg hmorg)
	    (and (eq key-hash-fn (hash-map-org-key-hash-fn m-hmorg))
		 (eq key-compare-fn (hash-map-org-key-compare-fn m-hmorg))
		 (eq val-hash-fn (hash-map-org-val-hash-fn m-hmorg))
		 (eq val-compare-fn (hash-map-org-val-compare-fn m-hmorg)))))
    (let ((tree nil))
      (do-ch-map-tree-pairs (k v (ch-map-contents m))
	(setq tree (ch-map-tree-with tree k v key-hash-fn key-compare-fn val-hash-fn val-compare-fn)))
      tree)))

(define-convert-methods (ch-map fset2:ch-map)
			((l list) &key (key-fn #'car) (value-fn #'cdr) key-compare-fn-name val-compare-fn-name)
  (declare (type function key-fn value-fn))
  (convert-to-ch-map l nil nil
    (let ((tree nil))
      (dolist (x l)
	(setq tree (ch-map-tree-with tree (funcall key-fn x) (funcall value-fn x)
				     key-hash-fn key-compare-fn val-hash-fn val-compare-fn)))
      tree)))

(define-convert-methods (ch-map fset2:ch-map)
			((s seq) &key (key-fn #'car) (value-fn #'cdr) key-compare-fn-name val-compare-fn-name)
  (declare (type function key-fn value-fn))
  (convert-to-ch-map l nil nil
    (let ((tree nil))
      (do-seq (x s)
	(setq tree (ch-map-tree-with tree (funcall key-fn x) (funcall value-fn x)
				     key-hash-fn key-compare-fn val-hash-fn val-compare-fn)))
      tree)))

(define-convert-methods (ch-map fset2:ch-map)
			((s sequence) &key (key-fn #'car) (value-fn #'cdr) key-compare-fn-name val-compare-fn-name)
  (declare (type function key-fn value-fn))
  (convert-to-ch-map l nil nil
    (let ((tree nil))
      (dotimes (i (length s))
	(let ((x (elt s i)))
	  (setq tree (ch-map-tree-with tree (funcall key-fn x) (funcall value-fn x)
				       key-hash-fn key-compare-fn val-hash-fn val-compare-fn))))
      tree)))

(define-convert-methods (ch-map fset2:ch-map) ((b bag) &key key-compare-fn-name val-compare-fn-name)
  (convert-to-ch-map b nil nil
    (let ((tree nil))
      (do-bag-pairs (x n b tree)
	(setq tree (ch-map-tree-with tree x n key-hash-fn key-compare-fn val-hash-fn val-compare-fn))))))

(define-convert-methods (ch-map fset2:ch-map) ((ht hash-table) &key key-compare-fn-name val-compare-fn-name)
  (convert-to-ch-map ht nil nil
    (let ((tree nil))
      (maphash (lambda (k v)
		 (setq tree (ch-map-tree-with tree k v key-hash-fn key-compare-fn val-hash-fn val-compare-fn)))
	       ht)
      tree)))

(defun print-ch-map (map stream level)
  (declare (ignore level))
  (pprint-logical-block (stream nil :prefix "##{|"
				    :suffix (let ((hmorg (ch-map-org map))
						  ((key-cf-name (hash-map-org-key-compare-fn-name hmorg))
						   (val-cf-name (hash-map-org-val-compare-fn-name hmorg))
						   ((key-default? (eq key-cf-name 'compare))
						    (val-default? (eq val-cf-name 'compare))))
						  (dflt (map-default map)))
					      (format nil " |}~:[[~:[~S~;~*~];~:[~S~;~*~]]~;~4*~]~:[/~S~;~]"
						      (and key-default? val-default?)
						      key-default? key-cf-name val-default? val-cf-name
						      (eq dflt 'no-default) dflt)))
    (do-map (x y map)
      (pprint-pop)
      (write-char #\Space stream)
      (pprint-newline :linear stream)
      ;; There might be a map entry for 'quote or 'function...
      (let (#+sbcl (sb-pretty:*pprint-quote-with-syntactic-sugar* nil))
	(write (list x y) :stream stream)))))

(defmethod make-load-form ((m ch-map) &optional environment)
  (declare (ignore environment))
  `(convert 'ch-map ',(convert 'list m) :key-compare-fn-name ',(hash-map-org-key-compare-fn-name (ch-map-org m))
					:val-compare-fn-name ',(hash-map-org-val-compare-fn-name (ch-map-org m))))


;;; ================================================================================
;;; Seqs

(declaim (inline make-wb-seq))

(defstruct (wb-seq
	     (:include seq)
	     (:constructor make-wb-seq (contents default))
	     (:predicate wb-seq?)
	     (:print-function print-wb-seq)
	     (:copier nil))
  "A class of functional seqs (sequences, but we use the short name to avoid
confusion with `cl:sequence') represented as weight-balanced binary trees.
This is the default implementation of seqs in FSet."
  (contents nil :read-only t))


(defparameter +empty-wb-seq+ (make-wb-seq nil nil))

(defparameter +empty-wb-seq/no-default+ (make-wb-seq nil 'no-default))

(declaim (inline empty-seq fset2:empty-seq))
(defun empty-seq (&optional default)
  "Returns an empty seq of the default implementation."
  (if default (make-wb-seq nil default)
    +empty-wb-seq+))
(defun fset2:empty-seq (&key (default nil default?) no-default?)
  "Returns an empty seq of the default implementation.  The seq's default is
`nil' unless a different default is supplied, or `no-default?' is true."
  (empty-wb-seq-internal (fset2-default default? default no-default?)))

(declaim (inline empty-wb-seq fset2:empty-wb-seq))
(defun empty-wb-seq (&optional default)
  "Returns an empty wb-seq."
  (if default (make-wb-seq nil default)
    +empty-wb-seq+))
(defun fset2:empty-wb-seq (&key (default nil default?) no-default?)
  "Returns an empty wb-seq."
  (empty-wb-seq-internal (fset2-default default? default no-default?)))

(defun empty-wb-seq-internal (default)
  (cond ((null default)
	 +empty-wb-seq+)
	((eq default 'no-default)
	 +empty-wb-seq/no-default+)
	(t (make-wb-seq nil default))))

(defmethod empty? ((s wb-seq))
  (null (wb-seq-contents s)))

(defmethod default ((s seq))
  (let ((dflt (seq-default s)))
    (if (eq dflt 'no-default) (values nil nil)
      (values dflt t))))

(defmethod with-default ((s wb-seq) new-default)
  (make-wb-seq (wb-seq-contents s) new-default))

(defmethod fset2:without-default ((s wb-seq))
  (make-wb-seq (wb-seq-contents s) 'no-default))

(defmethod size ((s wb-seq))
  (WB-Seq-Tree-Size (wb-seq-contents s)))

(define-condition fset2:seq-bounds-error (fset2:lookup-error)
    ((fset2:seq :initarg :seq :reader fset2:seq-bounds-error-seq)
     (fset2:index :initarg :index :reader fset2:seq-bounds-error-index))
  (:report (lambda (sbe stream)
	     (let ((*print-length* 8)
		   (*print-level* 3))
	       (format stream "Index ~D out of bounds for seq ~A, which has no default"
		       (fset2:seq-bounds-error-index sbe) (fset2:seq-bounds-error-seq sbe))))))

(define-methods (lookup fset2:lookup) ((s wb-seq) index)
  (let ((val? val (if (typep index 'fixnum) (WB-Seq-Tree-Subscript (wb-seq-contents s) index)
		    (values nil nil))))
    (values (if val? val
	      (let ((dflt (seq-default s)))
		(if (eq dflt 'no-default)
		    (error 'fset2:seq-bounds-error :seq s :index index)
		  dflt)))
	    val?)))

(define-condition fset2:empty-seq-error (fset2:lookup-error)
    ((fset2:seq :initarg :seq :reader fset2:empty-seq-error-seq))
  (:report (lambda (sbe stream)
	     (let ((*print-length* 8)
		   (*print-level* 3))
	       (format stream "Seq ~A, which has no default, is empty"
		       (fset2:empty-seq-error-seq sbe))))))

(defmethod first ((s wb-seq))
  (let ((val? val (WB-Seq-Tree-Subscript (wb-seq-contents s) 0)))
    (values (if val? val
	      (let ((dflt (seq-default s)))
		(if (eq dflt 'no-default)
		    (error 'fset2:empty-seq-error :seq s)
		  dflt)))
	    val?)))

(defmethod last ((s wb-seq))
  (let ((tree (wb-seq-contents s))
	((val? val (WB-Seq-Tree-Subscript tree (1- (WB-Seq-Tree-Size tree))))))
    (values (if val? val
	      (let ((dflt (seq-default s)))
		(if (eq dflt 'no-default)
		    (error 'fset2:empty-seq-error :esq s)
		  dflt)))
	    val?)))

(defmethod with-first ((s wb-seq) val)
  (make-wb-seq (WB-Seq-Tree-Insert (wb-seq-contents s) 0 val)
	       (seq-default s)))

(defmethod with-last ((s wb-seq) val)
  (let ((tree (wb-seq-contents s)))
    (make-wb-seq (WB-Seq-Tree-Append tree val)
		 (seq-default s))))

(defmethod less-first ((s wb-seq))
  (let ((tree (wb-seq-contents s)))
    (make-wb-seq (WB-Seq-Tree-Subseq tree 1 (WB-Seq-Tree-Size tree))
		 (seq-default s))))

(defmethod less-last ((s wb-seq))
  (let ((tree (wb-seq-contents s)))
    (make-wb-seq (WB-Seq-Tree-Subseq tree 0 (1- (WB-Seq-Tree-Size tree)))
		 (seq-default s))))

(defmethod with ((s wb-seq) idx &optional (val nil val?))
  (check-three-arguments val? 'with 'wb-seq)
  (let ((tree (wb-seq-contents s))
	((size (WB-Seq-Tree-Size tree))))
    (when (< idx -1)
      (when (eq (seq-default s) 'no-default)
	(error 'fset2:seq-bounds-error :seq s :index idx))
      (setq tree (WB-Seq-Tree-Concat
		   (WB-Seq-Tree-From-Vector
		     (make-array (- -1 idx) :initial-element (seq-default s)))
		   tree))
      (setq idx -1))
    (when (> idx size)
      (when (eq (seq-default s) 'no-default)
	(error 'fset2:seq-bounds-error :seq s :index idx))
      (setq tree (WB-Seq-Tree-Concat
		   tree (WB-Seq-Tree-From-Vector
			  (make-array (- idx size) :initial-element (seq-default s)))))
      (setq size idx))
    (make-wb-seq (if (= idx -1)
		     (WB-Seq-Tree-Insert tree 0 val)
		   (if (= idx size)
		       (WB-Seq-Tree-Insert tree idx val)
		     (WB-Seq-Tree-With tree idx val)))
		 (seq-default s))))

(defmethod insert ((s wb-seq) idx val)
  (let ((tree (wb-seq-contents s))
	((size (WB-Seq-Tree-Size tree))))
    (when (< idx 0)
      (when (eq (seq-default s) 'no-default)
	(error 'fset2:seq-bounds-error :seq s :index idx))
      (setq tree (WB-Seq-Tree-Concat
		   (WB-Seq-Tree-From-Vector
		     (make-array (- idx) :initial-element (seq-default s)))
		   tree))
      (setq idx 0))
    (when (> idx size)
      (when (eq (seq-default s) 'no-default)
	(error 'fset2:seq-bounds-error :seq s :index idx))
      (setq tree (WB-Seq-Tree-Concat
		   tree (WB-Seq-Tree-From-Vector
			  (make-array (- idx size) :initial-element (seq-default s)))))
      (setq size idx))
    (make-wb-seq (WB-Seq-Tree-Insert tree idx val)
		 (seq-default s))))

(defmethod splice ((s wb-seq) idx subseq)
  (let ((tree (wb-seq-contents s))
	((size (WB-Seq-Tree-Size tree)))
	(subseq-tree (wb-seq-contents (convert 'wb-seq subseq))))
    (when (< idx 0)
      (when (eq (seq-default s) 'no-default)
	(error 'fset2:seq-bounds-error :seq s :index idx))
      (setq tree (WB-Seq-Tree-Concat
		   (WB-Seq-Tree-From-Vector
		     (make-array (- idx) :initial-element (seq-default s)))
		   tree))
      (setq idx 0))
    (when (> idx size)
      (when (eq (seq-default s) 'no-default)
	(error 'fset2:seq-bounds-error :seq s :index idx))
      (setq tree (WB-Seq-Tree-Concat
		   tree (WB-Seq-Tree-From-Vector
			  (make-array (- idx size) :initial-element (seq-default s))))))
    (make-wb-seq (WB-Seq-Tree-Concat (WB-Seq-Tree-Concat (WB-Seq-Tree-Subseq tree 0 idx)
							 subseq-tree)
				     (WB-Seq-Tree-Subseq tree idx (WB-Seq-Tree-Size tree)))
		 (seq-default s))))

(defmethod less ((s wb-seq) idx &optional (arg2 nil arg2?))
  (declare (ignore arg2))
  (check-two-arguments arg2? 'less 'wb-seq)
  (let ((tree (wb-seq-contents s))
	((size (WB-Seq-Tree-Size tree))))
    (if (and (>= idx 0) (< idx size))
	(make-wb-seq (WB-Seq-Tree-Remove tree idx) (seq-default s))
      s)))

(define-methods (concat fset2:concat) ((s1 seq) &rest seqs)
  (let ((tree (wb-seq-contents s1)))
    (dolist (seq seqs)
      (setq tree (WB-Seq-Tree-Concat tree (wb-seq-contents (convert 'seq seq)))))
    (make-wb-seq tree (seq-default s1))))

(defmethod subseq ((s wb-seq) start &optional end)
  (let ((tree (wb-seq-contents s))
	((size (WB-Seq-Tree-Size tree))
	 ((start (max 0 start))
	  (end (if end (min end size) size)))))
    (if (and (= start 0) (= end size))
	s
      (make-wb-seq (WB-Seq-Tree-Subseq tree start end)
		   (seq-default s)))))

(defmethod reverse ((s wb-seq))
  (make-wb-seq (WB-Seq-Tree-Reverse (wb-seq-contents s))
	       (seq-default s)))

(defmethod sort ((s wb-seq) pred &key key)
  (with-default (convert 'seq (cl:sort (convert 'vector s) pred :key key))
		(seq-default s)))

(defmethod stable-sort ((s wb-seq) pred &key key)
  (with-default (convert 'seq (cl:stable-sort (convert 'vector s) pred :key key))
		(seq-default s)))

(defmethod domain ((s wb-seq))
  (let ((result nil))
    (dotimes (i (size s))
      (setq result (WB-Set-Tree-With result i #'compare)))
    (make-wb-set result)))

(defmethod range ((s wb-seq))
  (convert 'set s))

(defmethod convert ((to-type (eql 'list)) (s wb-seq) &key)
  (WB-Seq-Tree-To-List (wb-seq-contents s)))

(defmethod convert ((to-type (eql 'vector)) (s wb-seq) &key)
  (WB-Seq-Tree-To-Vector (wb-seq-contents s)))

(defmethod convert ((to-type (eql 'string)) (s wb-seq) &key)
  (WB-Seq-Tree-To-String (wb-seq-contents s)))

(define-convert-methods (seq fset2:seq) ((s seq) &key)
  s)

(define-convert-methods (wb-seq fset2:wb-seq) ((s wb-seq) &key)
  s)

(define-convert-methods (seq wb-seq) ((vec vector) &key)
  (make-wb-seq (WB-Seq-Tree-From-Vector vec) nil))

(define-convert-methods (fset2:seq fset2:wb-seq) ((vec vector) &key (default nil default?) no-default?)
  (make-wb-seq (WB-Seq-Tree-From-Vector vec) (fset2-default default? default no-default?)))

(define-convert-methods (seq wb-seq) ((l list) &key reverse?)
  (make-wb-seq (if reverse? (WB-Seq-Tree-From-List-Reverse l)
		 (WB-Seq-Tree-From-List l))
	       nil))

(define-convert-methods (fset2:seq fset2:wb-seq) ((l list) &key reverse? (default nil default?) no-default?)
  (make-wb-seq (if reverse? (WB-Seq-Tree-From-List-Reverse l)
		 (WB-Seq-Tree-From-List l))
	       (fset2-default default? default no-default?)))

(define-convert-methods (seq wb-seq) ((s set) &key)
  (make-wb-seq (wb-seq-tree-from-iterable (iterator s) (size s)) nil))

(define-convert-methods (fset2:seq fset2:wb-seq) ((s set) &key (default nil default?) no-default?)
  (make-wb-seq (wb-seq-tree-from-iterable (iterator s) (size s)) (fset2-default default? default no-default?)))

(define-convert-methods (seq wb-seq) ((b bag) &key pairs? (pair-fn #'cons))
  (bag-to-seq b pairs? pair-fn nil))

(define-convert-methods (fset2:seq fset2:wb-seq)
			((b bag) &key pairs? (pair-fn #'cons) (default nil default?) no-default?)
  (bag-to-seq b pairs? pair-fn (fset2-default default? default no-default?)))

(defun bag-to-seq (b pairs? pair-fn default)
  (make-wb-seq (wb-seq-tree-from-iterable (if pairs?
					      (let ((it (iterator b :pairs? t)))
						(lambda (op)
						  (if (eq op ':get)
						      (let ((v n (funcall it ':get)))
							(funcall pair-fn v n))
						    (funcall it op))))
					    (iterator b))
					  (if pairs? (set-size b) (size b)))
	       default))

(define-convert-methods (seq wb-seq) ( (m map) &key (pair-fn #'cons))
  (map-to-seq m pair-fn nil))

(define-convert-methods (fset2:seq fset2:wb-seq)
			((m map) &key (pair-fn #'cons) (default nil default?) no-default?)
  (map-to-seq m pair-fn (fset2-default default? default no-default?)))

(defun map-to-seq (m pair-fn default)
  (make-wb-seq (wb-seq-tree-from-iterable (let ((m-it (iterator m)))
					    (lambda (op)
					      (ecase op
						(:get (let ((k v (funcall m-it ':get)))
							(funcall pair-fn k v))))))
					  (size m))
	       default))

;;; Prior to FSet 1.4.0, this method ignored the defaults, so two seqs with the same
;;; elements but different defaults compared `:equal'.  While that was clearly a bug,
;;; there is a remote chance that someone has inadvertently depended on this behavior.
(defmethod compare ((s1 wb-seq) (s2 wb-seq))
  (let ((comp (WB-Seq-Tree-Compare (wb-seq-contents s1) (wb-seq-contents s2) #'compare)))
    (if (member comp '(:less :greater))
	comp
      (let ((def-comp (compare (seq-default s1) (seq-default s2))))
	(if (member def-comp '(:less :greater))
	    def-comp
	  (if (or (eq comp ':unequal) (eq def-comp ':unequal))
	      ':unequal
	    ':equal))))))

(defun compare-seqs-lexicographically (a b &optional (val-compare-fn #'compare))
  (declare (type function val-compare-fn))
  (if (eq a b) ':equal
    (let ((a-size (size a))
	  (b-size (size b))
	  (default ':equal))
      (or (gmap :or (fn (ea eb)
		      (let ((comp (funcall val-compare-fn ea eb)))
			(ecase comp
			  ((:less :greater) comp)
			  (:equal nil)
			  (:unequal
			    (setq default ':unequal)
			    nil))))
		(:arg seq a)
		(:arg seq b))
	  (cond ((< a-size b-size) ':less)
		((> a-size b-size) ':greater))
	  default))))

(defmethod hash-value ((s wb-seq))
  ;; Currently doing bounded hashing, but &&& am considering changing it to do caching
  ;; with incremental update.
  (let ((result 0)
	(i 0)
	(mult 1))
    (do-wb-seq-tree-members (x (wb-seq-contents s))
      (hash-mixf result (hash-multiply mult (hash-value-fixnum x)))
      (setq mult (hash-multiply mult 13))
      (when (= (incf i) 32)
	(return)))
    result))

(defmethod compare-lexicographically ((s1 wb-seq) (s2 wb-seq) &key (val-compare-fn #'compare))
  (WB-Seq-Tree-Compare-Lexicographically (wb-seq-contents s1) (wb-seq-contents s2) val-compare-fn))

(defgeneric internal-do-seq (seq elt-fn value-fn index?
				 &key start end from-end?)
  (:documentation
    "Calls `elt-fn' on successive elements of `seq', possibly restricted by
`start' and `end', and in reverse order if `from-end?' is true.  When done,
calls `value-fn' on no arguments and returns the result(s).  This is called
by `do-seq' to provide for the possibility of different seq implementations;
it is not for public use.  `elt-fn' and `value-fn' must be function objects,
not symbols."))


(defmethod internal-do-seq ((s wb-seq) elt-fn value-fn index?
			    &key (start 0)
			         (end (WB-Seq-Tree-Size (wb-seq-contents s)))
			         from-end?)
  (declare (optimize (speed 3) (safety 0))
	   (type function elt-fn value-fn))
  (assert (and (typep start 'fixnum) (typep end 'fixnum)))
  (if index?
      (let ((i start))
	(declare (type fixnum i))
	(Do-WB-Seq-Tree-Members-Gen (x (wb-seq-contents s) start end from-end?
				       (funcall value-fn))
	  (funcall elt-fn x i)
	  (incf i)))
    (Do-WB-Seq-Tree-Members-Gen (x (wb-seq-contents s) start end from-end?
				     (funcall value-fn))
	(funcall elt-fn x))))

(defmethod iterator ((s wb-seq) &key start end from-end?)
  (if from-end?
      (Make-WB-Seq-Tree-Rev-Iterator (wb-seq-contents s) start end)
    (Make-WB-Seq-Tree-Iterator (wb-seq-contents s) start end)))

(defmethod fun-iterator ((s wb-seq) &key from-end?)
  (if from-end?
      (WB-Seq-Tree-Rev-Fun-Iter (wb-seq-contents s))
    (WB-Seq-Tree-Fun-Iter (wb-seq-contents s))))

(defmethod domain-contains? ((s seq) x)
  (and (integerp x) (>= x 0) (< x (size s))))

(defmethod range-contains? ((s seq) x)
  (declare (optimize (speed 3) (safety 0)))
  (do-seq (y s)
    (when (equal? y x)
      (return t))))

(define-methods (filter fset2:filter) ((fn function) (s seq))
  (seq-filter fn s))

(define-methods (filter fset2:filter) ((fn symbol) (s seq))
  (seq-filter (coerce-to-function fn) s))

(defmethod filter ((fn map) (s seq))
  (seq-filter #'(lambda (x) (lookup fn x)) s))
(defmethod fset2:filter ((fn map) (s seq))
  (seq-filter #'(lambda (x) (fset2:lookup fn x)) s))

(define-methods (filter fset2:filter) ((fn set) (s seq))
  (seq-filter #'(lambda (x) (contains? fn x)) s))

(define-methods (filter fset2:filter) ((fn bag) (s seq))
  (seq-filter #'(lambda (x) (contains? fn x)) s))

(defun seq-filter (fn s)
  (declare (optimize (speed 3) (safety 0))
	   (type function fn))
  (let ((result nil))
    (do-seq (x s)
      (when (funcall fn x)
	(push x result)))
    (make-wb-seq (WB-Seq-Tree-From-List (nreverse result))
		 (seq-default s))))

(define-methods (partition fset2:partition) ((fn function) (s seq))
  (seq-partition fn s))

(define-methods (partition fset2:partition) ((fn symbol) (s seq))
  (seq-partition (coerce-to-function fn) s))

(defmethod partition ((fn map) (s seq))
  (seq-partition #'(lambda (x) (lookup fn x)) s))
(defmethod fset2:partition ((fn map) (s seq))
  (seq-partition #'(lambda (x) (fset2:lookup fn x)) s))

(define-methods (partition fset2:partition) ((fn set) (s seq))
  (seq-partition #'(lambda (x) (contains? fn x)) s))

(define-methods (partition fset2:partition) ((fn bag) (s seq))
  (seq-partition #'(lambda (x) (contains? fn x)) s))

(defun seq-partition (fn s)
  (declare (optimize (speed 3) (safety 0))
	   (type function fn))
  (let ((result-1 nil)
	(result-2 nil))
    (do-seq (x s)
      (if (funcall fn x)
	  (push x result-1)
	(push x result-2)))
    (values (make-wb-seq (WB-Seq-Tree-From-List (nreverse result-1))
			 (seq-default s))
	    (make-wb-seq (WB-Seq-Tree-From-List (nreverse result-2))
			 (seq-default s)))))

(defmethod sort-and-group ((s seq) pred &key key)
  (if (empty? s) s
    (let ((sorted (stable-sort s pred :key key))
	  (result (empty-seq))
	  (group (empty-seq)))
      (do-seq (x sorted)
	(if (or (empty? group)
		(not (if key (funcall pred (funcall key (last group))
				      (funcall key x))
		       (funcall pred (last group) x))))
	    (push-last group x)
	  (progn
	    (push-last result group)
	    (setq group (with-first (empty-seq) x)))))
      ;; 'group' can't be empty if 's' was nonempty.
      (with-last result group))))

(defmethod image ((fn function) (s seq) &key)
  (seq-image fn s (seq-default s)))
(defmethod fset2:image ((fn function) (s seq) &key (default nil default?) no-default?)
  (seq-image fn s (fset2-default default? default no-default?)))

(defmethod image ((fn symbol) (s seq) &key)
  (seq-image (coerce-to-function fn) s (seq-default s)))
(defmethod fset2:image ((fn symbol) (s seq) &key (default nil default?) no-default?)
  (seq-image (coerce-to-function fn) s (fset2-default default? default no-default?)))

(defmethod image ((fn map) (s seq) &key)
  (seq-image #'(lambda (x) (lookup fn x)) s (seq-default s)))
(defmethod fset2:image ((fn map) (s seq) &key (default nil default?) no-default?)
  (seq-image #'(lambda (x) (fset2:lookup fn x)) s (fset2-default default? default no-default?)))

(defmethod image ((fn set) (s seq) &key)
  (seq-image #'(lambda (x) (lookup fn x)) s (seq-default s)))
(defmethod fset2:image ((fn set) (s seq) &key (default nil default?) no-default?)
  (seq-image #'(lambda (x) (fset2:lookup fn x)) s (fset2-default default? default no-default?)))

(defmethod image ((fn bag) (s seq) &key)
  (seq-image #'(lambda (x) (lookup fn x)) s (seq-default s)))
(defmethod fset2:image ((fn bag) (s seq) &key (default nil default?) no-default?)
  (seq-image #'(lambda (x) (fset2:lookup fn x)) s (fset2-default default? default no-default?)))

(defun seq-image (fn s default)
  (declare (optimize (speed 3) (safety 0))
	   (type function fn))
  ;; This is not bad, but we could do better by walking the tree of `s' and building
  ;; the result in the same shape.
  (let ((result nil))
    (do-seq (x s)
      (push (funcall fn x) result))
    (make-wb-seq (WB-Seq-Tree-From-List (nreverse result)) default)))

(defmethod reduce ((fn function) (s seq)
		   &key key (initial-value nil init?)
		   (start 0) (end (size s)) (from-end nil))
  (seq-reduce fn s initial-value (and key (coerce-to-function key)) init?
	      start end from-end))

(defmethod reduce ((fn symbol) (s seq)
		   &key key (initial-value nil init?)
		   (start 0) (end (size s)) (from-end nil))
  (seq-reduce (coerce-to-function fn) s initial-value (and key (coerce-to-function key))
	      init? start end from-end))

(defun seq-reduce (fn s initial-value key init? start end from-end?)
  (declare (optimize (speed 3) (safety 0))
	   (type function fn)
	   (type (or function null) key)
	   (type fixnum start end))
  (let ((result initial-value)
	(call-fn? init?))
    (if (and (not init?) (empty? s))
	(setq result (funcall fn))
      (if (and (= start 0) (= end (the fixnum (size s))) (not from-end?))
	  (do-seq (x s)
	    (if call-fn?
		(setq result (funcall fn result (if key (funcall key x) x)))
	      (setq result (if key (funcall key x) x)
		    call-fn? t)))
	;; &&& Would be nice if our iterators were up to this.
	(dotimes (i (- end start))
	  (declare (type fixnum i))
	  (let ((x (lookup s (if from-end? (the fixnum (- end i 1))
			       (the fixnum (+ i start))))))
	    (if call-fn?
		(setq result (funcall fn result (if key (funcall key x) x)))
	      (setq result (if key (funcall key x) x)
		    call-fn? t))))))
    result))

(defmethod find (item (s seq) &key key test start end from-end)
  (declare (optimize (speed 3) (safety 0)))
  (let ((test (coerce-to-function-or-equal? test))
        (start (or start 0))
	(end (or end (size s))))
    (if key
	(let ((key (coerce-to-function key)))
          (do-seq (x s :start start :end end :from-end? from-end :value nil)
            (when (funcall test item (funcall key x))
              (return x))))
        (do-seq (x s :start start :end end :from-end? from-end :value nil)
          (when (funcall test item x)
            (return x))))))

(defmethod find-if (pred (s seq) &key key start end from-end)
  (declare (optimize (speed 3) (safety 0)))
  (let ((pred (coerce-to-function pred))
	(start (or start 0))
	(end (or end (size s))))
    (if key
	(let ((key (coerce-to-function key)))
	  (do-seq (x s :start start :end end :from-end? from-end :value nil)
	    (when (funcall pred (funcall key x))
	      (return x))))
      (do-seq (x s :start start :end end :from-end? from-end :value nil)
	(when (funcall pred x)
	  (return x))))))

(defmethod find-if-not (pred (s seq) &key key start end from-end)
  (declare (optimize (speed 3) (safety 0)))
  (let ((pred (coerce-to-function pred)))
    (find-if #'(lambda (x) (not (funcall pred x))) s
	     :key key :start start :end end :from-end from-end)))

(defmethod count (item (s seq) &key key test start end from-end)
  (declare (optimize (speed 3) (safety 0)))
  (let ((test (coerce-to-function-or-equal? test))
        (total 0)
	(start (or start 0))
	(end (or end (size s))))
    (declare (fixnum total))
    (if key
	(let ((key (coerce-to-function key)))
          (do-seq (x s :start start :end end :from-end? from-end)
            (when (funcall test item (funcall key x))
              (incf total))))
      (do-seq (x s :start start :end end :from-end? from-end)
	(when (funcall test item x)
	  (incf total))))
    total))

(defmethod count-if (pred (s seq) &key key start end from-end)
  (declare (optimize (speed 3) (safety 0)))
  (let ((pred (coerce-to-function pred))
	(n 0)
	(start (or start 0))
	(end (or end (size s))))
    (declare (fixnum n))
    (if key
	(let ((key (coerce-to-function key)))
	  (do-seq (x s :start start :end end :from-end? from-end)
	    (when (funcall pred (funcall key x))
	      (incf n))))
      (do-seq (x s :start start :end end :from-end? from-end)
	(when (funcall pred x)
	  (incf n))))
    n))

(defmethod count-if-not (pred (s seq) &key key start end from-end)
  (declare (optimize (speed 3) (safety 0)))
  (let ((pred (coerce-to-function pred)))
    (count-if #'(lambda (x) (not (funcall pred x))) s
	      :key key :start start :end end :from-end from-end)))

(defmethod position (item (s seq) &key key test start end from-end)
  (declare (optimize (speed 3) (safety 0))
           (type (or fixnum null) start end))
  (let ((test (coerce-to-function-or-equal? test))
        (start (or start 0))
	((pos start))
	(end (or end (size s))))
    (declare (fixnum start end pos))
    (block done-block
      (flet ((done () (return-from done-block
                        (if from-end (the fixnum (+ start (the fixnum (- end pos 1)))) pos))))
        (if key
            (let ((key (coerce-to-function key)))
              (do-seq (x s :start start :end end :from-end? from-end)
		(when (funcall test item (funcall key x))
		  (done))
		(incf pos)))
          (do-seq (x s :start start :end end :from-end? from-end)
	    (when (funcall test item x)
	      (done))
	    (incf pos)))))))

(defmethod position-if (pred (s seq) &key key start end from-end)
  (declare (optimize (speed 3) (safety 0))
           (type (or fixnum null) start end))
  (let ((pred (coerce-to-function pred))
	(start (or start 0))
	((pos start))
	(end (or end (size s))))
    (declare (fixnum start end pos))
    (block done-block
      (flet ((done () (return-from done-block
                        (if from-end (the fixnum (+ start (the fixnum (- end pos 1)))) pos))))
        (if key
            (let ((key (coerce-to-function key)))
              (do-seq (x s :start start :end end :from-end? from-end)
                (when (funcall pred (funcall key x))
                  (done))
                (incf pos)))
          (do-seq (x s :start start :end end :from-end? from-end)
	    (when (funcall pred x)
	      (done))
	    (incf pos)))))))

(defmethod position-if-not (pred (s seq) &key key start end from-end)
  (declare (optimize (speed 3) (safety 0)))
  (let ((pred (coerce-to-function pred)))
    (position-if #'(lambda (x) (not (funcall pred x))) s
		 :key key :start start :end end :from-end from-end)))

(defmethod remove (item (s seq) &key key test start end from-end count)
  (declare (optimize (speed 3) (safety 0)))
  (let ((start (or start 0))
	(end (or end (size s)))
	(count (or count (size s)))
	((head (subseq s 0 start))
	 (tail (subseq s end)))
	(mid nil)
	(test (if test (coerce-to-function test) #'equal?))
	(key (and key (coerce-to-function key))))
    (declare (fixnum count))
    (do-seq (x s :start start :end end :from-end? from-end)
      (if (and (> count 0)
	       (funcall test item (if key (funcall key x) x)))
	  (decf count)
	(push x mid)))
    (concat head (concat (convert 'seq (if from-end mid (nreverse mid)))
			 tail))))

(defmethod remove-if (pred (s seq) &key key start end from-end count)
  (declare (optimize (speed 3) (safety 0)))
  (let ((start (or start 0))
	(end (or end (size s)))
	(count (or count (size s)))
	((head (subseq s 0 start))
	 (tail (subseq s end)))
	(mid nil)
	(pred (coerce-to-function pred))
	(key (and key (coerce-to-function key))))
    (declare (fixnum count))
    (do-seq (x s :start start :end end :from-end? from-end)
      (if (and (> count 0)
	       (funcall pred (if key (funcall key x) x)))
	  (decf count)
	(push x mid)))
    (concat head (concat (convert 'seq (if from-end mid (nreverse mid)))
			 tail))))

(defmethod remove-if-not (pred (s seq) &key key start end from-end count)
  (declare (optimize (speed 3) (safety 0)))
  (let ((pred (coerce-to-function pred)))
    (remove-if #'(lambda (x) (not (funcall pred x))) s
	       :key key :start start :end end :from-end from-end :count count)))

(defmethod substitute (newitem olditem (s seq) &key key test start end from-end count)
  (declare (optimize (speed 3) (safety 0)))
  (let ((start (or start 0))
	(end (or end (size s)))
	(count (or count (size s)))
	((head (subseq s 0 start))
	 (tail (subseq s end)))
	(mid nil)
	(test (if test (coerce-to-function test) #'equal?))
	(key (and key (coerce-to-function key))))
    (declare (fixnum count))
    (do-seq (x s :start start :end end :from-end? from-end)
      (if (and (> count 0)
	       (funcall test olditem (if key (funcall key x) x)))
	  (progn (push newitem mid) (decf count))
	(push x mid)))
    (concat head (concat (convert 'seq (if from-end mid (nreverse mid)))
			 tail))))

(defmethod substitute-if (newitem pred (s seq) &key key start end from-end count)
  (declare (optimize (speed 3) (safety 0)))
  (let ((start (or start 0))
	(end (or end (size s)))
	(count (or count (size s)))
	((head (subseq s 0 start))
	 (tail (subseq s end)))
	(mid nil)
	(pred (coerce-to-function pred))
	(key (and key (coerce-to-function key))))
    (declare (fixnum count))
    (do-seq (x s :start start :end end :from-end? from-end)
      (if (and (> count 0)
	       (funcall pred (if key (funcall key x) x)))
	  (progn (push newitem mid) (decf count))
	(push x mid)))
    (concat head (concat (convert 'seq (if from-end mid (nreverse mid)))
			 tail))))

(defmethod substitute-if-not (newitem pred (s seq) &key key start end from-end count)
  (declare (optimize (speed 3) (safety 0)))
  (let ((pred (coerce-to-function pred)))
    (substitute-if newitem #'(lambda (x) (not (funcall pred x))) s
		   :key key :start start :end end :from-end from-end :count count)))

(defun print-wb-seq (seq stream level)
  (declare (ignore level))
  (pprint-logical-block (stream nil :prefix "#["
				    :suffix (let ((dflt (seq-default seq)))
					      (format nil " ]~:[/~A~;~]"
						      (eq dflt 'no-default) dflt)))
    (do-seq (x seq)
      (pprint-pop)
      (write-char #\Space stream)
      (pprint-newline :linear stream)
      (write x :stream stream))))

(defmethod make-load-form ((s wb-seq) &optional environment)
  (declare (ignore environment))
  `(with-default (convert 'wb-seq ',(convert 'list s)) ',(seq-default s)))


;;; ================================================================================
;;; CL Sequences and Functions

;;; Convenience methods for some of the FSet generic functions.

(defmethod empty? ((l list))
  (null l))

(defmethod empty? ((s sequence))
  (zerop (length s)))

(defmethod size ((s sequence))
  (length s))

(define-methods (lookup fset2:lookup) ((s sequence) (idx integer))
  (values (elt s idx) t))

(define-methods (lookup fset2:lookup) ((fn function) (v t))
  (funcall fn v))

(define-methods (lookup fset2:lookup) ((fn symbol) (v t))
  (funcall fn v))

(defmethod convert ((to-type (eql 'list)) (v vector) &key)
  (coerce v 'list))

(defmethod convert ((to-type (eql 'vector)) (l list) &key)
  (coerce l 'vector))

(defmethod convert ((to-type (eql 'list)) (s sequence) &key)
  (let ((result nil))
    (dotimes (i (length s))
      (push (elt s i) result))
    (nreverse result)))

(defmethod convert ((to-type (eql 'vector)) (s sequence) &key)
  (let* ((seq-len (length s))
         (result (make-array seq-len)))
    (dotimes (i seq-len result)
      (setf (svref result i) (elt s i)))))

(declaim (inline compose-with-key-fn))
(defun compose-with-key-fn (fn collection)
  (lambda (key) (lookup collection (funcall fn key))))

(define-methods (compose fset2:compose) ((fn function) (m map) &key)
  (compose-with-key-fn fn m))

(define-methods (compose fset2:compose) ((fn symbol) (m map) &key)
  (compose-with-key-fn fn m))

(define-methods (compose fset2:compose) ((fn function) (s seq) &key)
  (compose-with-key-fn fn s))

(define-methods (compose fset2:compose) ((fn symbol) (s seq) &key)
  (compose-with-key-fn fn s))



;;; ================================================================================
;;; Miscellany

;;; Oooops -- I somehow thought CL already had this.
(define-condition simple-program-error (simple-condition program-error)
  ())
<|MERGE_RESOLUTION|>--- conflicted
+++ resolved
@@ -2157,19 +2157,11 @@
           (do-set (x s)
             (when (funcall test item (funcall key x))
               (return x))))
-<<<<<<< HEAD
-      (if (not (eq test #'equal?))
-	  (do-set (x s)
-	    (when (funcall test item x)
-	      (return x)))
-	(nth-value 1 (lookup s item))))))
-=======
       (if (and default? (eq (compare-fn s) #'compare))
 	  (nth-value 1 (lookup s item))
 	(do-set (x s)
 	  (when (funcall test item x)
 	    (return x)))))))
->>>>>>> c7a2e2f5
 
 (defmethod find-if (pred (s set) &key key)
   (declare (optimize (speed 3) (safety 0)))
@@ -2198,13 +2190,8 @@
           (do-set (x s total)
             (when (funcall test item (funcall key x))
               (incf total))))
-<<<<<<< HEAD
-      (if default?
+      (if (and default? (eq (compare-fn s) #'compare))
           (if (contains? s item) 1 0)
-=======
-      (if (and default? (eq (compare-fn s) #'compare))
-          (if (lookup s item) 1 0)
->>>>>>> c7a2e2f5
         (let ((total 0))
 	  (declare (fixnum total))
 	  (do-set (x s total)
